// SPDX-License-Identifier: Apache-2.0
pragma solidity 0.8.15;

import "@chainlink/contracts/src/v0.8/interfaces/FeedRegistryInterface.sol";
import "./ChainlinkRound.sol";

/// @dev ChainlinkRegistry type
type ChainlinkRegistry is address;
using ChainlinkRegistryLib for ChainlinkRegistry global;

/**
 * @title ChainlinkRegistryLib
 * @notice Library that manages interfacing with the Chainlink Feed Registry.
 */
library ChainlinkRegistryLib {
    /**
     * @notice Returns the decimal amount for a specific feed
     * @param self Chainlink Feed Registry to operate on
     * @param base Base currency token address
     * @param quote Quote currency token address
     * @return Decimal amount
     */
    function decimals(ChainlinkRegistry self, address base, address quote) internal view returns (uint8) {
        return FeedRegistryInterface(ChainlinkRegistry.unwrap(self)).decimals(base, quote);
    }

    /**
     * @notice Returns the latest round data for a specific feed
     * @param self Chainlink Feed Registry to operate on
     * @param base Base currency token address
     * @param quote Quote currency token address
     * @return Latest round data
     */
    function getLatestRound(ChainlinkRegistry self, address base, address quote) internal view returns (ChainlinkRound memory) {
        (uint80 roundId, int256 answer, , uint256 updatedAt, ) =
            FeedRegistryInterface(ChainlinkRegistry.unwrap(self)).latestRoundData(base, quote);
        return ChainlinkRound({roundId: roundId, timestamp: updatedAt, answer: answer});
    }

    /**
     * @notice Returns a specific round's data for a specific feed
     * @param self Chainlink Feed Registry to operate on
     * @param base Base currency token address
     * @param quote Quote currency token address
     * @param roundId The specific round to fetch data for
     * @return Specific round's data
     */
    function getRound(ChainlinkRegistry self, address base, address quote, uint256 roundId) internal view returns (ChainlinkRound memory) {
        (, int256 answer, , uint256 updatedAt, ) =
            FeedRegistryInterface(ChainlinkRegistry.unwrap(self)).getRoundData(base, quote, uint80(roundId));
        return ChainlinkRound({roundId: roundId, timestamp: updatedAt, answer: answer});
    }


    /**
     * @notice Returns the first round ID for a specific phase ID
     * @param self Chainlink Feed Registry to operate on
     * @param base Base currency token address
     * @param quote Quote currency token address
     * @param phaseId The specific phase to fetch data for
     * @return startingRoundId The starting round ID for the phase
     */
    function getStartingRoundId(ChainlinkRegistry self, address base, address quote, uint16 phaseId)
    internal view returns (uint80 startingRoundId) {
        (startingRoundId, ) =
            FeedRegistryInterface(ChainlinkRegistry.unwrap(self)).getPhaseRange(base, quote, phaseId);
    }

    /**
     * @notice Returns the quantity of rounds for a specific phase ID
     * @param self Chainlink Feed Registry to operate on
     * @param base Base currency token address
     * @param quote Quote currency token address
     * @param phaseId The specific phase to fetch data for
     * @return The quantity of rounds for the phase
     */
    function getRoundCount(ChainlinkRegistry self, address base, address quote, uint256 phaseId)
    internal view returns (uint256) {
        (uint80 startingRoundId, uint80 endingRoundId) =
            FeedRegistryInterface(ChainlinkRegistry.unwrap(self)).getPhaseRange(base, quote, uint16(phaseId));
<<<<<<< HEAD
=======

        // If the phase has a starting and ending roundId of 0, then there are no rounds.
        // Convert phase rounds to aggregator rounds to check ID
        if (uint64(startingRoundId) == 0 && uint64(endingRoundId) == 0) return 0;
>>>>>>> 2f02a4c2
        return uint256(endingRoundId - startingRoundId + 1);
    }
}<|MERGE_RESOLUTION|>--- conflicted
+++ resolved
@@ -78,13 +78,10 @@
     internal view returns (uint256) {
         (uint80 startingRoundId, uint80 endingRoundId) =
             FeedRegistryInterface(ChainlinkRegistry.unwrap(self)).getPhaseRange(base, quote, uint16(phaseId));
-<<<<<<< HEAD
-=======
 
         // If the phase has a starting and ending roundId of 0, then there are no rounds.
         // Convert phase rounds to aggregator rounds to check ID
         if (uint64(startingRoundId) == 0 && uint64(endingRoundId) == 0) return 0;
->>>>>>> 2f02a4c2
         return uint256(endingRoundId - startingRoundId + 1);
     }
 }