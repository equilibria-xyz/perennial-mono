import { MockContract, deployMockContract } from '@ethereum-waffle/mock-contract'
import { utils } from 'ethers'
import { SignerWithAddress } from '@nomiclabs/hardhat-ethers/signers'
import { expect } from 'chai'
import HRE from 'hardhat'

import { ChainlinkOracle, ChainlinkOracle__factory, FeedRegistryInterface__factory } from '../../../types/generated'
import { currentBlockTimestamp } from '../../../../common/testutil/time'
import { buildChainlinkRoundId } from '../../../util'

const { ethers } = HRE

const HOUR = 60 * 60

describe('ChainlinkOracle', () => {
  let owner: SignerWithAddress
  let user: SignerWithAddress
  let eth: SignerWithAddress
  let usd: SignerWithAddress

  let registry: MockContract

  let oracle: ChainlinkOracle

  beforeEach(async () => {
    ;[owner, user, eth, usd] = await ethers.getSigners()
    registry = await deployMockContract(owner, FeedRegistryInterface__factory.abi)
    await registry.mock.decimals.withArgs(eth.address, usd.address).returns(8)
    await registry.mock.getPhaseRange
      .withArgs(eth.address, usd.address, 1)
      .returns(buildChainlinkRoundId(1, 100), buildChainlinkRoundId(1, 500))
    oracle = await new ChainlinkOracle__factory(owner).deploy(registry.address, eth.address, usd.address, {
      gasLimit: 3e6,
    })
  })

  describe('#constructor', async () => {
    it('sets initial params', async () => {
      expect(await oracle.registry()).to.equal(registry.address)
      expect(await oracle.base()).to.equal(eth.address)
      expect(await oracle.quote()).to.equal(usd.address)
    })
  })

  describe('#sync', async () => {
    let TIMESTAMP_START: number

    beforeEach(async () => {
      TIMESTAMP_START = await currentBlockTimestamp()
    })

    it('syncs first version', async () => {
      const roundId = buildChainlinkRoundId(1, 123)
      await registry.mock.latestRoundData
        .withArgs(eth.address, usd.address)
        .returns(roundId, ethers.BigNumber.from(111100000000), TIMESTAMP_START - HOUR, TIMESTAMP_START, roundId)

      await registry.mock.getRoundData
        .withArgs(eth.address, usd.address, roundId)
        .returns(roundId, ethers.BigNumber.from(111100000000), TIMESTAMP_START - HOUR, TIMESTAMP_START, roundId)

      const returnValue = await oracle.callStatic.sync()
      oracle.connect(user).sync()

      expect(returnValue.price).to.equal(utils.parseEther('1111'))
      expect(returnValue.timestamp).to.equal(TIMESTAMP_START)
      expect(returnValue.version).to.equal(23)

      const currentVersion = await oracle.currentVersion()
      expect(currentVersion.price).to.equal(utils.parseEther('1111'))
      expect(currentVersion.timestamp).to.equal(TIMESTAMP_START)
      expect(currentVersion.version).to.equal(23)

      const atVersion = await oracle.atVersion(23)
      expect(atVersion.price).to.equal(utils.parseEther('1111'))
      expect(atVersion.timestamp).to.equal(TIMESTAMP_START)
      expect(atVersion.version).to.equal(23)
    })

    describe('after synced', async () => {
      beforeEach(async () => {
        const roundId = buildChainlinkRoundId(1, 123)

        await registry.mock.latestRoundData
          .withArgs(eth.address, usd.address)
          .returns(roundId, ethers.BigNumber.from(111100000000), TIMESTAMP_START - HOUR, TIMESTAMP_START, roundId)

        await oracle.connect(user).sync()
      })

      it('doesnt sync new version if not available', async () => {
        const roundId = buildChainlinkRoundId(1, 123)
        await registry.mock.latestRoundData
          .withArgs(eth.address, usd.address)
          .returns(roundId, ethers.BigNumber.from(111100000000), TIMESTAMP_START - HOUR, TIMESTAMP_START, roundId)

        await registry.mock.getRoundData
          .withArgs(eth.address, usd.address, roundId)
          .returns(roundId, ethers.BigNumber.from(111100000000), TIMESTAMP_START - HOUR, TIMESTAMP_START, roundId)

        const returnValue = await oracle.callStatic.sync()
        oracle.connect(user).sync()

        expect(returnValue.price).to.equal(utils.parseEther('1111'))
        expect(returnValue.timestamp).to.equal(TIMESTAMP_START)
        expect(returnValue.version).to.equal(23)

        const currentVersion = await oracle.currentVersion()
        expect(currentVersion.price).to.equal(utils.parseEther('1111'))
        expect(currentVersion.timestamp).to.equal(TIMESTAMP_START)
        expect(currentVersion.version).to.equal(23)

        const atVersion = await oracle.atVersion(23)
        expect(atVersion.price).to.equal(utils.parseEther('1111'))
        expect(atVersion.timestamp).to.equal(TIMESTAMP_START)
        expect(atVersion.version).to.equal(23)
      })

      it('syncs new version if available', async () => {
        const roundId = buildChainlinkRoundId(1, 124)
        await registry.mock.latestRoundData
          .withArgs(eth.address, usd.address)
          .returns(roundId, ethers.BigNumber.from(122200000000), TIMESTAMP_START, TIMESTAMP_START + HOUR, roundId)

        await registry.mock.getRoundData
          .withArgs(eth.address, usd.address, roundId)
          .returns(roundId, ethers.BigNumber.from(122200000000), TIMESTAMP_START, TIMESTAMP_START + HOUR, roundId)

        const returnValue = await oracle.callStatic.sync()
        oracle.connect(user).sync()

        expect(returnValue.price).to.equal(utils.parseEther('1222'))
        expect(returnValue.timestamp).to.equal(TIMESTAMP_START + HOUR)
        expect(returnValue.version).to.equal(24)

        const currentVersion = await oracle.currentVersion()
        expect(currentVersion.price).to.equal(utils.parseEther('1222'))
        expect(currentVersion.timestamp).to.equal(TIMESTAMP_START + HOUR)
        expect(currentVersion.version).to.equal(24)

        const atVersion = await oracle.atVersion(24)
        expect(atVersion.price).to.equal(utils.parseEther('1222'))
        expect(atVersion.timestamp).to.equal(TIMESTAMP_START + HOUR)
        expect(atVersion.version).to.equal(24)
      })

      it('syncs with new phase', async () => {
        await registry.mock.getPhaseRange
          .withArgs(eth.address, usd.address, 2)
          .returns(buildChainlinkRoundId(2, 320), buildChainlinkRoundId(2, 700))

        const roundId = buildChainlinkRoundId(2, 345)
        await registry.mock.latestRoundData
          .withArgs(eth.address, usd.address)
          .returns(roundId, ethers.BigNumber.from(133300000000), TIMESTAMP_START, TIMESTAMP_START + HOUR, roundId)

        await registry.mock.getRoundData
          .withArgs(eth.address, usd.address, roundId)
          .returns(roundId, ethers.BigNumber.from(133300000000), TIMESTAMP_START, TIMESTAMP_START + HOUR, roundId)

        const returnValue = await oracle.callStatic.sync()
        await oracle.connect(user).sync()

        expect(returnValue.price).to.equal(utils.parseEther('1333'))
        expect(returnValue.timestamp).to.equal(TIMESTAMP_START + HOUR)
        expect(returnValue.version).to.equal(426)

        const currentVersion = await oracle.currentVersion()
        expect(currentVersion.price).to.equal(utils.parseEther('1333'))
        expect(currentVersion.timestamp).to.equal(TIMESTAMP_START + HOUR)
        expect(currentVersion.version).to.equal(426)

        const atVersion = await oracle.atVersion(426)
        expect(atVersion.price).to.equal(utils.parseEther('1333'))
        expect(atVersion.timestamp).to.equal(TIMESTAMP_START + HOUR)
        expect(atVersion.version).to.equal(426)
      })

      it('syncs with an empty phase', async () => {
        await registry.mock.getPhaseRange
          .withArgs(eth.address, usd.address, 2)
          .returns(buildChainlinkRoundId(2, 0), buildChainlinkRoundId(2, 0))

        await registry.mock.getPhaseRange
          .withArgs(eth.address, usd.address, 3)
          .returns(buildChainlinkRoundId(3, 320), buildChainlinkRoundId(3, 700))

        const roundId = buildChainlinkRoundId(3, 345)
        await registry.mock.latestRoundData
          .withArgs(eth.address, usd.address)
          .returns(roundId, ethers.BigNumber.from(133300000000), TIMESTAMP_START, TIMESTAMP_START + HOUR, roundId)

        await registry.mock.getRoundData
          .withArgs(eth.address, usd.address, roundId)
          .returns(roundId, ethers.BigNumber.from(133300000000), TIMESTAMP_START, TIMESTAMP_START + HOUR, roundId)

        const returnValue = await oracle.callStatic.sync()
        await oracle.connect(user).sync()

        expect(returnValue.price).to.equal(utils.parseEther('1333'))
        expect(returnValue.timestamp).to.equal(TIMESTAMP_START + HOUR)
        expect(returnValue.version).to.equal(426)

        const currentVersion = await oracle.currentVersion()
        expect(currentVersion.price).to.equal(utils.parseEther('1333'))
        expect(currentVersion.timestamp).to.equal(TIMESTAMP_START + HOUR)
        expect(currentVersion.version).to.equal(426)

        const atVersion = await oracle.atVersion(426)
        expect(atVersion.price).to.equal(utils.parseEther('1333'))
        expect(atVersion.timestamp).to.equal(TIMESTAMP_START + HOUR)
        expect(atVersion.version).to.equal(426)
      })

      it('reverts on invalid round', async () => {
        const roundId = buildChainlinkRoundId(2, 0)
        await registry.mock.latestRoundData
          .withArgs(eth.address, usd.address)
          .returns(roundId, ethers.BigNumber.from(133300000000), TIMESTAMP_START, TIMESTAMP_START + HOUR, roundId)

        await expect(oracle.connect(user).sync()).to.be.revertedWithCustomError(oracle, 'InvalidOracleRound')
      })
    })
  })

  describe('#atVersion', async () => {
    let TIMESTAMP_START: number

    beforeEach(async () => {
      TIMESTAMP_START = await currentBlockTimestamp()

      const roundId = buildChainlinkRoundId(1, 123)

      await registry.mock.latestRoundData
        .withArgs(eth.address, usd.address)
        .returns(roundId, ethers.BigNumber.from(111100000000), TIMESTAMP_START - HOUR, TIMESTAMP_START, roundId)

      await oracle.connect(user).sync()
    })

    it('reads prior version', async () => {
      const roundId = buildChainlinkRoundId(1, 112)

      await registry.mock.getRoundData
        .withArgs(eth.address, usd.address, roundId)
        .returns(roundId, ethers.BigNumber.from(111100000000), TIMESTAMP_START - HOUR, TIMESTAMP_START, roundId)

      const atVersion = await oracle.atVersion(12)
      expect(atVersion.price).to.equal(utils.parseEther('1111'))
      expect(atVersion.timestamp).to.equal(TIMESTAMP_START)
      expect(atVersion.version).to.equal(12)
    })

    it('reads versions in multiple phases', async () => {
      const currentRoundId = buildChainlinkRoundId(3, 350)

      await registry.mock.getPhaseRange
        .withArgs(eth.address, usd.address, 2)
        .returns(buildChainlinkRoundId(2, 301), buildChainlinkRoundId(2, 600))
      await registry.mock.getPhaseRange
        .withArgs(eth.address, usd.address, 3)
        .returns(buildChainlinkRoundId(3, 100), buildChainlinkRoundId(3, 500))

      await registry.mock.latestRoundData
        .withArgs(eth.address, usd.address)
        .returns(
          currentRoundId,
          ethers.BigNumber.from(111100000000),
          TIMESTAMP_START - HOUR,
          TIMESTAMP_START,
          currentRoundId,
        )

      // Syncs from Phase 1 to Phase 3
      await oracle.connect(user).sync()

      // Check Version from Phase 1: Versions 0 to 400
      const roundIdPhase1 = buildChainlinkRoundId(1, 112)
      await registry.mock.getRoundData
        .withArgs(eth.address, usd.address, roundIdPhase1)
        .returns(
          roundIdPhase1,
          ethers.BigNumber.from(111100000000),
          TIMESTAMP_START - 6 * HOUR,
          TIMESTAMP_START - 5 * HOUR,
          roundIdPhase1,
        )
      const atVersionPhase1 = await oracle.atVersion(12)
      expect(atVersionPhase1.price).to.equal(utils.parseEther('1111'))
      expect(atVersionPhase1.timestamp).to.equal(TIMESTAMP_START - 5 * HOUR)
      expect(atVersionPhase1.version).to.equal(12)

      // Check Version from Phase 2: Versions 401 to 700
      const roundIdPhase2 = buildChainlinkRoundId(2, 600)
      await registry.mock.getRoundData
        .withArgs(eth.address, usd.address, roundIdPhase2)
        .returns(
          roundIdPhase2,
          ethers.BigNumber.from(123400000000),
          TIMESTAMP_START - 3 * HOUR,
          TIMESTAMP_START - 2 * HOUR,
          roundIdPhase2,
        )
      const atVersion2 = await oracle.atVersion(700)
      expect(atVersion2.price).to.equal(utils.parseEther('1234'))
      expect(atVersion2.timestamp).to.equal(TIMESTAMP_START - 2 * HOUR)
      expect(atVersion2.version).to.equal(700)

      // Check Version from Phase 3: Versions 701 onwards
      const roundIdPhase3 = buildChainlinkRoundId(3, 100)
      await registry.mock.getRoundData
        .withArgs(eth.address, usd.address, roundIdPhase3)
        .returns(
          roundIdPhase3,
          ethers.BigNumber.from(211100000000),
          TIMESTAMP_START - 2 * HOUR,
          TIMESTAMP_START - 1 * HOUR,
          roundIdPhase3,
        )
      const atVersion3 = await oracle.atVersion(701)
      expect(atVersion3.price).to.equal(utils.parseEther('2111'))
      expect(atVersion3.timestamp).to.equal(TIMESTAMP_START - 1 * HOUR)
      expect(atVersion3.version).to.equal(701)
<<<<<<< HEAD
=======
    })

    it('reads versions in multiple phases with empty phase', async () => {
      const currentRoundId = buildChainlinkRoundId(4, 350)

      await registry.mock.getPhaseRange
        .withArgs(eth.address, usd.address, 2)
        .returns(buildChainlinkRoundId(2, 301), buildChainlinkRoundId(2, 600))
      await registry.mock.getPhaseRange
        .withArgs(eth.address, usd.address, 3)
        .returns(buildChainlinkRoundId(3, 0), buildChainlinkRoundId(3, 0))
      await registry.mock.getPhaseRange
        .withArgs(eth.address, usd.address, 4)
        .returns(buildChainlinkRoundId(4, 100), buildChainlinkRoundId(4, 500))

      await registry.mock.latestRoundData
        .withArgs(eth.address, usd.address)
        .returns(
          currentRoundId,
          ethers.BigNumber.from(111100000000),
          TIMESTAMP_START - HOUR,
          TIMESTAMP_START,
          currentRoundId,
        )

      // Syncs from Phase 1 to Phase 4
      await oracle.connect(user).sync()

      // Check Version from Phase 1: Versions 0 to 400
      const roundIdPhase1 = buildChainlinkRoundId(1, 112)
      await registry.mock.getRoundData
        .withArgs(eth.address, usd.address, roundIdPhase1)
        .returns(
          roundIdPhase1,
          ethers.BigNumber.from(111100000000),
          TIMESTAMP_START - 6 * HOUR,
          TIMESTAMP_START - 5 * HOUR,
          roundIdPhase1,
        )
      const atVersionPhase1 = await oracle.atVersion(12)
      expect(atVersionPhase1.price).to.equal(utils.parseEther('1111'))
      expect(atVersionPhase1.timestamp).to.equal(TIMESTAMP_START - 5 * HOUR)
      expect(atVersionPhase1.version).to.equal(12)

      // Check Version from Phase 2: Versions 401 to 700
      const roundIdPhase2 = buildChainlinkRoundId(2, 600)
      await registry.mock.getRoundData
        .withArgs(eth.address, usd.address, roundIdPhase2)
        .returns(
          roundIdPhase2,
          ethers.BigNumber.from(123400000000),
          TIMESTAMP_START - 3 * HOUR,
          TIMESTAMP_START - 2 * HOUR,
          roundIdPhase2,
        )
      const atVersion2 = await oracle.atVersion(700)
      expect(atVersion2.price).to.equal(utils.parseEther('1234'))
      expect(atVersion2.timestamp).to.equal(TIMESTAMP_START - 2 * HOUR)
      expect(atVersion2.version).to.equal(700)

      // Check Version from Phase 4: Versions 701 onwards
      const roundIdPhase4 = buildChainlinkRoundId(4, 100)
      await registry.mock.getRoundData
        .withArgs(eth.address, usd.address, roundIdPhase4)
        .returns(
          roundIdPhase4,
          ethers.BigNumber.from(211100000000),
          TIMESTAMP_START - 2 * HOUR,
          TIMESTAMP_START - 1 * HOUR,
          roundIdPhase4,
        )
      const atVersion4 = await oracle.atVersion(701)
      expect(atVersion4.price).to.equal(utils.parseEther('2111'))
      expect(atVersion4.timestamp).to.equal(TIMESTAMP_START - 1 * HOUR)
      expect(atVersion4.version).to.equal(701)
>>>>>>> 2f02a4c2
    })
  })
})<|MERGE_RESOLUTION|>--- conflicted
+++ resolved
@@ -321,8 +321,6 @@
       expect(atVersion3.price).to.equal(utils.parseEther('2111'))
       expect(atVersion3.timestamp).to.equal(TIMESTAMP_START - 1 * HOUR)
       expect(atVersion3.version).to.equal(701)
-<<<<<<< HEAD
-=======
     })
 
     it('reads versions in multiple phases with empty phase', async () => {
@@ -398,7 +396,6 @@
       expect(atVersion4.price).to.equal(utils.parseEther('2111'))
       expect(atVersion4.timestamp).to.equal(TIMESTAMP_START - 1 * HOUR)
       expect(atVersion4.version).to.equal(701)
->>>>>>> 2f02a4c2
     })
   })
 })