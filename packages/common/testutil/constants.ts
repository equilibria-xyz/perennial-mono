--- conflicted
+++ resolved
@@ -1,16 +1,11 @@
 import { isEthereum, isMainnet, isTestnet } from './network'
 
-<<<<<<< HEAD
-export function getMultisigAddress(networkName: string): string {
-  if (isMainnet(networkName)) return '0xe3010e0a0f1a8e8Ac58BF2Cd83B7FaCAee4821Af'
-  if (isTestnet(networkName)) return '0xf6C02E15187c9b466E81B3aC72cCf32569EB19eD'
-  throw 'Unsupported Network'
-=======
 export function getMultisigAddress(networkName: string): string | null {
   if (isMainnet(networkName)) {
     if (isEthereum(networkName)) return '0x589CDCf60aea6B961720214e80b713eB66B89A4d'
-    if (isTestnet(networkName)) return '0xf6C02E15187c9b466E81B3aC72cCf32569EB19eD'
+  }
+  if (isTestnet(networkName)) {
+    if (isEthereum(networkName)) return '0xf6C02E15187c9b466E81B3aC72cCf32569EB19eD'
   }
   return null
->>>>>>> 7875b057
 }