--- conflicted
+++ resolved
@@ -26,15 +26,6 @@
 const ETHERSCAN_API_KEY_ARBITRUM = process.env.ETHERSCAN_API_KEY_ARBITRUM || ''
 
 const MAINNET_NODE_URL = process.env.MAINNET_NODE_URL || ''
-<<<<<<< HEAD
-const ROPSTEN_NODE_URL = process.env.ROPSTEN_NODE_URL || ''
-const KOVAN_NODE_URL = process.env.KOVAN_NODE_URL || ''
-const GOERLI_NODE_URL = process.env.GOERLI_NODE_URL || ''
-const FORK_ENABLED = process.env.FORK_ENABLED === 'true' || false
-const FORK_NETWORK = process.env.FORK_NETWORK || 'mainnet'
-const FORK_BLOCK_NUMBER = process.env.FORK_BLOCK_NUMBER ? parseInt(process.env.FORK_BLOCK_NUMBER) : undefined
-const FORK_USE_REAL_DEPLOYS = process.env.FORK_USE_REAL_DEPLOYS === 'true' || false
-=======
 const GOERLI_NODE_URL = process.env.GOERLI_NODE_URL || ''
 const OPTIMISM_GOERLI_NODE_URL = process.env.OPTIMISM_GOERLI_NODE_URL || ''
 const ARBITRUM_GOERLI_NODE_URL = process.env.ARBITRUM_GOERLI_NODE_URL || ''
@@ -42,8 +33,8 @@
 const FORK_ENABLED = process.env.FORK_ENABLED === 'true' || false
 const FORK_NETWORK = process.env.FORK_NETWORK || 'mainnet'
 const FORK_BLOCK_NUMBER = process.env.FORK_BLOCK_NUMBER ? parseInt(process.env.FORK_BLOCK_NUMBER) : undefined
+const FORK_USE_REAL_DEPLOYS = process.env.FORK_USE_REAL_DEPLOYS === 'true' || false
 
->>>>>>> 7875b057
 const NODE_INTERVAL_MINING = process.env.NODE_INTERVAL_MINING ? parseInt(process.env.NODE_INTERVAL_MINING) : undefined
 
 const MOCHA_PARALLEL = process.env.MOCHA_PARALLEL === 'true' || false
@@ -183,17 +174,13 @@
         kovan: ['external/deployments/kovan', ...(externalDeployments?.kovan || [])],
         goerli: ['external/deployments/goerli', ...(externalDeployments?.goerli || [])],
         mainnet: ['external/deployments/mainnet', ...(externalDeployments?.mainnet || [])],
-<<<<<<< HEAD
+        arbitrumGoerli: ['external/deployments/arbitrumGoerli', ...(externalDeployments?.arbitrumGoerli || [])],
+        optimismGoerli: ['external/deployments/optimismGoerli', ...(externalDeployments?.optimismGoerli || [])],
         hardhat: [
           FORK_ENABLED ? `external/deployments/${FORK_NETWORK}` : '',
           FORK_ENABLED && FORK_USE_REAL_DEPLOYS ? `deployments/${FORK_NETWORK}` : '',
           ...(externalDeployments?.hardhat || []),
         ],
-=======
-        arbitrumGoerli: ['external/deployments/arbitrumGoerli', ...(externalDeployments?.arbitrumGoerli || [])],
-        optimismGoerli: ['external/deployments/optimismGoerli', ...(externalDeployments?.optimismGoerli || [])],
-        hardhat: [FORK_ENABLED ? `external/deployments/${FORK_NETWORK}` : '', ...(externalDeployments?.hardhat || [])],
->>>>>>> 7875b057
         localhost: [
           FORK_ENABLED ? `external/deployments/${FORK_NETWORK}` : '',
           FORK_ENABLED && FORK_USE_REAL_DEPLOYS ? `deployments/${FORK_NETWORK}` : '',
