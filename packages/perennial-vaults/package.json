{
  "name": "@equilibria/perennial-vaults",
  "version": "1.0.0",
  "description": "Perennial vaults contracts",
  "files": [
    "contracts",
    "artifacts/contracts",
    "deployments/!(localhost)",
    "dist"
  ],
  "main": "./dist/index.js",
  "module": "./dist/index.js",
  "scripts": {
    "build": "yarn compile && tsc -p tsconfig.build.json",
    "compile": "hardhat compile",
    "deploy": "OPTIMIZER_ENABLED=true hardhat deploy",
    "verify": "hardhat etherscan-verify --sleep --solc-input",
    "gasReport": "REPORT_GAS=true yarn test:integration",
    "test": "hardhat test test/unit/**/*",
<<<<<<< HEAD
    "test:integration": "FORK_ENABLED=true FORK_BLOCK_NUMBER=16581533 hardhat test test/integration/**/*",
    "test:verification:arbitrum": "FORK_ENABLED=true FORK_NETWORK=arbitrum FORK_BLOCK_NUMBER=62617287 FORK_USE_REAL_DEPLOYS=true hardhat test test/verification/arbitrum/**/*",
=======
    "test:integration": "FORK_ENABLED=true FORK_BLOCK_NUMBER=16581533 hardhat test test/integration/*",
    "test:verification:arbitrum": "FORK_ENABLED=true FORK_NETWORK=arbitrum FORK_BLOCK_NUMBER=75050457 FORK_USE_REAL_DEPLOYS=true hardhat test test/verification/arbitrum/**/*",
>>>>>>> df75f965
    "coverage": "hardhat coverage --testfiles 'test/unit/**/*'",
    "coverage:integration": "FORK_ENABLED=true FORK_BLOCK_NUMBER=16581533 hardhat coverage --testfiles 'test/integration/*'",
    "lint": "eslint --fix --ext '.ts,.js' ./ && solhint 'contracts/**/*.sol' --fix",
    "format": "prettier -w .",
    "clean": "rm -rf cache artifacts types/generated dist deployments/localhost",
    "node:fork:goerli": "FORK_ENABLED=true FORK_NETWORK=goerli NODE_INTERVAL_MINING=500 hardhat node",
    "deploy:fork:goerli": "FORK_ENABLED=true FORK_NETWORK=goerli hardhat deploy --network localhost",
    "node:fork:baseGoerli": "FORK_ENABLED=true FORK_NETWORK=baseGoerli NODE_INTERVAL_MINING=500 hardhat node",
    "deploy:fork:baseGoerli": "FORK_ENABLED=true FORK_NETWORK=baseGoerli hardhat deploy --network localhost",
    "node:fork:arbitrum": "FORK_ENABLED=true FORK_NETWORK=arbitrum NODE_INTERVAL_MINING=500 hardhat node",
    "deploy:fork:arbitrum": "FORK_ENABLED=true FORK_NETWORK=arbitrum hardhat deploy --network localhost",
    "node:fork:optimism": "FORK_ENABLED=true FORK_NETWORK=optimism NODE_INTERVAL_MINING=500 hardhat node",
    "deploy:fork:optimism": "FORK_ENABLED=true FORK_NETWORK=optimism hardhat deploy --network localhost",
    "node:fork:mainnet": "FORK_ENABLED=true FORK_NETWORK=mainnet NODE_INTERVAL_MINING=500 hardhat node",
    "deploy:fork:mainnet": "FORK_ENABLED=true FORK_NETWORK=mainnet hardhat deploy --network localhost",
    "node:fork:base": "FORK_ENABLED=true FORK_NETWORK=base NODE_INTERVAL_MINING=500 hardhat node",
    "deploy:fork:base": "FORK_ENABLED=true FORK_NETWORK=base hardhat deploy --network localhost",
    "prepack": "yarn clean && yarn build && find artifacts/contracts -name '*.dbg.json' -type f -delete"
  },
  "author": "",
  "license": "APACHE-2.0",
  "dependencies": {
    "@equilibria/perennial": "1.2.0",
    "@equilibria/root": "0.1.6",
    "@openzeppelin/contracts": "4.8.0",
    "@openzeppelin/contracts-upgradeable": "4.8.0"
  },
  "peerDependencies": {
    "@nomiclabs/hardhat-ethers": "^2.1.0",
    "hardhat": "^2.10.1",
    "hardhat-deploy": "^0.11.12"
  }
}<|MERGE_RESOLUTION|>--- conflicted
+++ resolved
@@ -17,13 +17,8 @@
     "verify": "hardhat etherscan-verify --sleep --solc-input",
     "gasReport": "REPORT_GAS=true yarn test:integration",
     "test": "hardhat test test/unit/**/*",
-<<<<<<< HEAD
     "test:integration": "FORK_ENABLED=true FORK_BLOCK_NUMBER=16581533 hardhat test test/integration/**/*",
-    "test:verification:arbitrum": "FORK_ENABLED=true FORK_NETWORK=arbitrum FORK_BLOCK_NUMBER=62617287 FORK_USE_REAL_DEPLOYS=true hardhat test test/verification/arbitrum/**/*",
-=======
-    "test:integration": "FORK_ENABLED=true FORK_BLOCK_NUMBER=16581533 hardhat test test/integration/*",
     "test:verification:arbitrum": "FORK_ENABLED=true FORK_NETWORK=arbitrum FORK_BLOCK_NUMBER=75050457 FORK_USE_REAL_DEPLOYS=true hardhat test test/verification/arbitrum/**/*",
->>>>>>> df75f965
     "coverage": "hardhat coverage --testfiles 'test/unit/**/*'",
     "coverage:integration": "FORK_ENABLED=true FORK_BLOCK_NUMBER=16581533 hardhat coverage --testfiles 'test/integration/*'",
     "lint": "eslint --fix --ext '.ts,.js' ./ && solhint 'contracts/**/*.sol' --fix",
