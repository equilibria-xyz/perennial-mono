--- conflicted
+++ resolved
@@ -16,10 +16,11 @@
  */
 contract Product is IProduct, UInitializable, UParamProvider, UPayoffProvider, UReentrancyGuard {
     /// @dev Whether or not the product is closed
-    BoolStorage private constant _closed =
-        BoolStorage.wrap(keccak256("equilibria.perennial.Product.closed"));
-    function closed() public view returns (bool) { return _closed.read(); }
-
+    BoolStorage private constant _closed = BoolStorage.wrap(keccak256("equilibria.perennial.Product.closed"));
+
+    function closed() public view returns (bool) {
+        return _closed.read();
+    }
 
     /// @dev The name of the product
     string public name;
@@ -92,9 +93,9 @@
 
         // Get settle oracle version
         uint256 _settleVersion = _position.pre.settleVersion(currentOracleVersion.version);
-        IOracleProvider.OracleVersion memory settleOracleVersion = _settleVersion == currentOracleVersion.version ?
-            currentOracleVersion : // if b == c, don't re-call provider for oracle version
-            atVersion(_settleVersion);
+        IOracleProvider.OracleVersion memory settleOracleVersion = _settleVersion == currentOracleVersion.version
+            ? currentOracleVersion // if b == c, don't re-call provider for oracle version
+            : atVersion(_settleVersion);
 
         // Initiate
         _controller.incentivizer().sync(currentOracleVersion);
@@ -111,7 +112,6 @@
 
         // short-circuit from a->c if b == c
         if (settleOracleVersion.version != currentOracleVersion.version) {
-
             // value b->c
             accumulatedFee = accumulatedFee.add(
                 _accumulator.accumulate(boundedFundingFee, _position, settleOracleVersion, currentOracleVersion)
@@ -157,9 +157,9 @@
 
         // Get settle oracle version
         uint256 _settleVersion = _positions[account].pre.settleVersion(currentOracleVersion.version);
-        IOracleProvider.OracleVersion memory settleOracleVersion = _settleVersion == currentOracleVersion.version ?
-            currentOracleVersion : // if b == c, don't re-call provider for oracle version
-            atVersion(_settleVersion);
+        IOracleProvider.OracleVersion memory settleOracleVersion = _settleVersion == currentOracleVersion.version
+            ? currentOracleVersion // if b == c, don't re-call provider for oracle version
+            : atVersion(_settleVersion);
 
         // initialize
         Fixed18 accumulated;
@@ -169,7 +169,8 @@
 
         // value a->b
         accumulated = accumulated.add(
-            _accumulators[account].syncTo(_accumulator, _positions[account], settleOracleVersion.version).sum());
+            _accumulators[account].syncTo(_accumulator, _positions[account], settleOracleVersion.version).sum()
+        );
 
         // position a->b
         _positions[account].settle(settleOracleVersion);
@@ -181,7 +182,8 @@
 
             // value b->c
             accumulated = accumulated.add(
-                _accumulators[account].syncTo(_accumulator, _positions[account], currentOracleVersion.version).sum());
+                _accumulators[account].syncTo(_accumulator, _positions[account], currentOracleVersion.version).sum()
+            );
         }
 
         // settle collateral
@@ -204,33 +206,26 @@
      * @param amount Amount of the position to open
      */
     function openTakeFor(address account, UFixed18 amount)
-    public
-    nonReentrant
-    notPaused
-    notClosed
-    onlyAccountOrMultiInvoker(account)
-    settleForAccount(account)
-    takerInvariant
-    positionInvariant(account)
-    liquidationInvariant(account)
-    maintenanceInvariant(account)
+        public
+        nonReentrant
+        notPaused
+        notClosed
+        onlyAccountOrMultiInvoker(account)
+        settleForAccount(account)
+        takerInvariant
+        positionInvariant(account)
+        liquidationInvariant(account)
+        maintenanceInvariant(account)
     {
         IOracleProvider.OracleVersion memory latestOracleVersion = atVersion(latestVersion());
 
-        _positions[msg.sender].pre.openTake(latestOracleVersion.version, amount);
+        _positions[account].pre.openTake(latestOracleVersion.version, amount);
         _position.pre.openTake(latestOracleVersion.version, amount);
 
-<<<<<<< HEAD
         UFixed18 positionFee = amount.mul(latestOracleVersion.price.abs()).mul(takerFee());
-        controller().collateral().settleAccount(msg.sender, Fixed18Lib.from(-1, positionFee));
-
-        emit TakeOpened(msg.sender, latestOracleVersion.version, amount);
-=======
-        _positions[account].pre.openTake(_latestVersion, amount);
-        _position.pre.openTake(_latestVersion, amount);
-
-        emit TakeOpened(account, _latestVersion, amount);
->>>>>>> 95e4282d
+        controller().collateral().settleAccount(account, Fixed18Lib.from(-1, positionFee));
+
+        emit TakeOpened(account, latestOracleVersion.version, amount);
     }
 
     /**
@@ -247,13 +242,13 @@
      * @param amount Amount of the position to close
      */
     function closeTakeFor(address account, UFixed18 amount)
-    public
-    nonReentrant
-    notPaused
-    onlyAccountOrMultiInvoker(account)
-    settleForAccount(account)
-    closeInvariant(account)
-    liquidationInvariant(account)
+        public
+        nonReentrant
+        notPaused
+        onlyAccountOrMultiInvoker(account)
+        settleForAccount(account)
+        closeInvariant(account)
+        liquidationInvariant(account)
     {
         _closeTake(account, amount);
     }
@@ -284,34 +279,27 @@
      * @param amount Amount of the position to open
      */
     function openMakeFor(address account, UFixed18 amount)
-    public
-    nonReentrant
-    notPaused
-    notClosed
-    onlyAccountOrMultiInvoker(account)
-    settleForAccount(account)
-    nonZeroVersionInvariant
-    makerInvariant
-    positionInvariant(account)
-    liquidationInvariant(account)
-    maintenanceInvariant(account)
+        public
+        nonReentrant
+        notPaused
+        notClosed
+        onlyAccountOrMultiInvoker(account)
+        settleForAccount(account)
+        nonZeroVersionInvariant
+        makerInvariant
+        positionInvariant(account)
+        liquidationInvariant(account)
+        maintenanceInvariant(account)
     {
         IOracleProvider.OracleVersion memory latestOracleVersion = atVersion(latestVersion());
 
-        _positions[msg.sender].pre.openMake(latestOracleVersion.version, amount);
+        _positions[account].pre.openMake(latestOracleVersion.version, amount);
         _position.pre.openMake(latestOracleVersion.version, amount);
 
-<<<<<<< HEAD
         UFixed18 positionFee = amount.mul(latestOracleVersion.price.abs()).mul(makerFee());
-        controller().collateral().settleAccount(msg.sender, Fixed18Lib.from(-1, positionFee));
-
-        emit MakeOpened(msg.sender, latestOracleVersion.version, amount);
-=======
-        _positions[account].pre.openMake(_latestVersion, amount);
-        _position.pre.openMake(_latestVersion, amount);
-
-        emit MakeOpened(account, _latestVersion, amount);
->>>>>>> 95e4282d
+        controller().collateral().settleAccount(account, Fixed18Lib.from(-1, positionFee));
+
+        emit MakeOpened(account, latestOracleVersion.version, amount);
     }
 
     /**
@@ -328,14 +316,14 @@
      * @param amount Amount of the position to close
      */
     function closeMakeFor(address account, UFixed18 amount)
-    public
-    nonReentrant
-    notPaused
-    onlyAccountOrMultiInvoker(account)
-    settleForAccount(account)
-    takerInvariant
-    closeInvariant(account)
-    liquidationInvariant(account)
+        public
+        nonReentrant
+        notPaused
+        onlyAccountOrMultiInvoker(account)
+        settleForAccount(account)
+        takerInvariant
+        closeInvariant(account)
+        liquidationInvariant(account)
     {
         _closeMake(account, amount);
     }
@@ -512,7 +500,7 @@
     }
 
     /// @dev Limit total maker for guarded rollouts
-    modifier makerInvariant {
+    modifier makerInvariant() {
         _;
 
         Position memory next = positionAtVersion(latestVersion()).next(_position.pre);
@@ -521,7 +509,7 @@
     }
 
     /// @dev Limit maker short exposure to the range 0.0-1.0x of their position. Does not apply when in closeOnly state
-    modifier takerInvariant {
+    modifier takerInvariant() {
         _;
 
         if (closed()) return;
@@ -570,14 +558,14 @@
     }
 
     /// @dev Ensure we have bootstraped the oracle before creating positions
-    modifier nonZeroVersionInvariant {
+    modifier nonZeroVersionInvariant() {
         if (latestVersion() == 0) revert ProductOracleBootstrappingError();
 
         _;
     }
 
     /// @dev Ensure the product is not closed
-    modifier notClosed {
+    modifier notClosed() {
         if (closed()) revert ProductClosedError();
 
         _;
