--- conflicted
+++ resolved
@@ -48,15 +48,6 @@
      */
     function initialize() external initializer(2) {
         if (address(batcher) != address(0)) {
-<<<<<<< HEAD
-            DSU.approve(address(batcher));
-            USDC.approve(address(batcher));
-        }
-
-        DSU.approve(address(collateral));
-
-        DSU.approve(address(reserve));
-=======
             DSU.approve(address(batcher), UFixed18Lib.ZERO);
             DSU.approve(address(batcher));
             USDC.approve(address(batcher), UFixed18Lib.ZERO);
@@ -69,7 +60,6 @@
         DSU.approve(address(reserve), UFixed18Lib.ZERO);
         DSU.approve(address(reserve));
         USDC.approve(address(reserve), UFixed18Lib.ZERO);
->>>>>>> 2f02a4c2
         USDC.approve(address(reserve));
     }
 
