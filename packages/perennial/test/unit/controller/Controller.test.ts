import { MockContract, deployMockContract } from '@ethereum-waffle/mock-contract'
import { constants, utils } from 'ethers'
import { SignerWithAddress } from '@nomiclabs/hardhat-ethers/signers'
import { expect } from 'chai'
import HRE from 'hardhat'

import {
  Controller,
  Product,
  Collateral__factory,
  Controller__factory,
  Product__factory,
  Incentivizer__factory,
  MultiInvoker__factory,
  IContractPayoffProvider__factory,
  IBeacon__factory,
  IOracleProvider__factory,
} from '../../../types/generated'
import { createPayoffDefinition } from '../../../../common/testutil/types'

const { ethers } = HRE

describe('Controller', () => {
  let user: SignerWithAddress
  let owner: SignerWithAddress
  let pendingOwner: SignerWithAddress
  let treasury: SignerWithAddress
  let pauser: SignerWithAddress
  let coordinatorOwner: SignerWithAddress
  let coordinatorPendingOwner: SignerWithAddress
  let coordinatorTreasury: SignerWithAddress
  let coordinatorPauser: SignerWithAddress
  let collateral: MockContract
  let payoffProvider: MockContract
  let oracle: MockContract
  let incentivizer: MockContract
  let productBeacon: MockContract
  let multiInvoker: MockContract

  let controller: Controller
  let productImpl: Product

  beforeEach(async () => {
    ;[
      user,
      owner,
      pendingOwner,
      treasury,
      pauser,
      coordinatorOwner,
      coordinatorPendingOwner,
      coordinatorTreasury,
      coordinatorPauser,
    ] = await ethers.getSigners()
<<<<<<< HEAD
    collateral = await deployMockContract(owner, Collateral__factory.abi)
    payoffProvider = await deployMockContract(owner, IContractPayoffProvider__factory.abi)
    oracle = await deployMockContract(owner, IOracleProvider__factory.abi)
    incentivizer = await deployMockContract(owner, Incentivizer__factory.abi)
=======
    collateral = await waffle.deployMockContract(owner, Collateral__factory.abi)
    payoffProvider = await waffle.deployMockContract(owner, IContractPayoffProvider__factory.abi)
    oracle = await waffle.deployMockContract(owner, IOracleProvider__factory.abi)
    incentivizer = await waffle.deployMockContract(owner, Incentivizer__factory.abi)
    multiInvoker = await waffle.deployMockContract(owner, MultiInvoker__factory.abi)
>>>>>>> 192019ee

    productBeacon = await deployMockContract(owner, IBeacon__factory.abi)
    productImpl = await new Product__factory(owner).deploy()
    await productBeacon.mock.implementation.withArgs().returns(productImpl.address)

    controller = await new Controller__factory(owner).deploy()
    await controller.initialize(collateral.address, incentivizer.address, productBeacon.address)
    await controller.updateMultiInvoker(multiInvoker.address)
  })

  describe('#initialize', async () => {
    it('initialize with the correct variables set', async () => {
      const coordinator = await controller.coordinators(0)

      expect(coordinator.pendingOwner).to.equal(ethers.constants.AddressZero)
      expect(coordinator.owner).to.equal(owner.address)
      expect(coordinator.treasury).to.equal(ethers.constants.AddressZero)

      expect(await controller.collateral()).to.equal(collateral.address)
      expect(await controller.incentivizer()).to.equal(incentivizer.address)
      expect(await controller.productBeacon()).to.equal(productBeacon.address)
      expect(await controller.multiInvoker()).to.equal(multiInvoker.address)
      expect(await controller['owner()']()).to.equal(owner.address)
      expect(await controller['owner(uint256)'](0)).to.equal(owner.address)
      expect(await controller['pendingOwner()']()).to.equal(ethers.constants.AddressZero)
      expect(await controller['pendingOwner(uint256)'](0)).to.equal(ethers.constants.AddressZero)
      expect(await controller['treasury()']()).to.equal(owner.address)
      expect(await controller['treasury(uint256)'](0)).to.equal(owner.address)
      expect(await controller.pauser()).to.equal(owner.address)
      expect(await controller.paused()).to.equal(false)
      expect(await controller.protocolFee()).to.equal(0)
      expect(await controller.minFundingFee()).to.equal(0)
      expect(await controller.liquidationFee()).to.equal(0)
      expect(await controller.incentivizationFee()).to.equal(0)
      expect(await controller.minCollateral()).to.equal(0)
      expect(await controller.programsPerProduct()).to.equal(0)
    })

    it('reverts if already initialized', async () => {
      await expect(controller.initialize(collateral.address, incentivizer.address, productBeacon.address))
        .to.be.revertedWithCustomError(controller, 'UInitializableAlreadyInitializedError')
        .withArgs(1)
    })
  })

  describe('#createCoordinator', async () => {
    it('creates the coordinator', async () => {
      const returnValue = await controller.connect(coordinatorOwner).callStatic.createCoordinator()
      await expect(controller.connect(coordinatorOwner).createCoordinator())
        .to.emit(controller, 'CoordinatorCreated')
        .withArgs(1, coordinatorOwner.address)

      const coordinator = await controller.coordinators(1)

      expect(returnValue).to.equal(1)
      expect(coordinator.pendingOwner).to.equal(ethers.constants.AddressZero)
      expect(coordinator.owner).to.equal(coordinatorOwner.address)
      expect(coordinator.treasury).to.equal(ethers.constants.AddressZero)
      expect(await controller['pendingOwner(uint256)'](1)).to.equal(ethers.constants.AddressZero)
      expect(await controller['owner(uint256)'](1)).to.equal(coordinatorOwner.address)
      expect(await controller['treasury(uint256)'](1)).to.equal(coordinatorOwner.address)
    })
  })

  describe('#updateCoordinatorPendingOwner', async () => {
    beforeEach(async () => {
      await controller.connect(coordinatorOwner).createCoordinator()
    })

    it('updates the coordinator pending owner', async () => {
      await expect(
        controller.connect(coordinatorOwner).updateCoordinatorPendingOwner(1, coordinatorPendingOwner.address),
      )
        .to.emit(controller, 'CoordinatorPendingOwnerUpdated')
        .withArgs(1, coordinatorPendingOwner.address)

      const coordinator = await controller.coordinators(1)

      expect(coordinator.pendingOwner).to.equal(coordinatorPendingOwner.address)
      expect(coordinator.owner).to.equal(coordinatorOwner.address)
      expect(coordinator.treasury).to.equal(ethers.constants.AddressZero)
      expect(await controller['pendingOwner(uint256)'](1)).to.equal(coordinatorPendingOwner.address)
      expect(await controller['owner(uint256)'](1)).to.equal(coordinatorOwner.address)
      expect(await controller['treasury(uint256)'](1)).to.equal(coordinatorOwner.address)
    })

    it('updates the coordinator pending owner (protocol)', async () => {
      await expect(controller.connect(owner).updateCoordinatorPendingOwner(0, pendingOwner.address))
        .to.emit(controller, 'CoordinatorPendingOwnerUpdated')
        .withArgs(0, pendingOwner.address)

      const coordinator = await controller.coordinators(0)

      expect(coordinator.pendingOwner).to.equal(pendingOwner.address)
      expect(coordinator.owner).to.equal(owner.address)
      expect(coordinator.treasury).to.equal(ethers.constants.AddressZero)
      expect(await controller['pendingOwner()']()).to.equal(pendingOwner.address)
      expect(await controller['pendingOwner(uint256)'](0)).to.equal(pendingOwner.address)
      expect(await controller['owner()']()).to.equal(owner.address)
      expect(await controller['owner(uint256)'](0)).to.equal(owner.address)
      expect(await controller['treasury()']()).to.equal(owner.address)
      expect(await controller['treasury(uint256)'](0)).to.equal(owner.address)
    })

    it('reverts if not owner', async () => {
      await expect(controller.connect(owner).updateCoordinatorPendingOwner(1, coordinatorPendingOwner.address))
        .to.be.revertedWithCustomError(controller, 'ControllerNotOwnerError')
        .withArgs(1)
    })

    it('reverts if not owner (protocol)', async () => {
      await expect(controller.connect(user).updateCoordinatorTreasury(0, pendingOwner.address))
        .to.be.revertedWithCustomError(controller, 'ControllerNotOwnerError')
        .withArgs(0)
    })
  })

  describe('#acceptCoordinatorOwner', async () => {
    beforeEach(async () => {
      await controller.connect(coordinatorOwner).createCoordinator()
    })

    it('updates the coordinator owner', async () => {
      await controller.connect(coordinatorOwner).updateCoordinatorPendingOwner(1, coordinatorPendingOwner.address)

      await expect(controller.connect(coordinatorPendingOwner).acceptCoordinatorOwner(1))
        .to.emit(controller, 'CoordinatorOwnerUpdated')
        .withArgs(1, coordinatorPendingOwner.address)

      const coordinator = await controller.coordinators(1)

      expect(coordinator.pendingOwner).to.equal(ethers.constants.AddressZero)
      expect(coordinator.owner).to.equal(coordinatorPendingOwner.address)
      expect(coordinator.treasury).to.equal(ethers.constants.AddressZero)
      expect(await controller['pendingOwner(uint256)'](1)).to.equal(ethers.constants.AddressZero)
      expect(await controller['owner(uint256)'](1)).to.equal(coordinatorPendingOwner.address)
      expect(await controller['treasury(uint256)'](1)).to.equal(coordinatorPendingOwner.address)
    })

    it('updates the coordinator owner (protocol)', async () => {
      await controller.connect(owner).updateCoordinatorPendingOwner(0, pendingOwner.address)

      await expect(controller.connect(pendingOwner).acceptCoordinatorOwner(0))
        .to.emit(controller, 'CoordinatorOwnerUpdated')
        .withArgs(0, pendingOwner.address)

      const coordinator = await controller.coordinators(0)

      expect(coordinator.pendingOwner).to.equal(ethers.constants.AddressZero)
      expect(coordinator.owner).to.equal(pendingOwner.address)
      expect(coordinator.treasury).to.equal(ethers.constants.AddressZero)
      expect(await controller['pendingOwner()']()).to.equal(ethers.constants.AddressZero)
      expect(await controller['pendingOwner(uint256)'](0)).to.equal(ethers.constants.AddressZero)
      expect(await controller['owner()']()).to.equal(pendingOwner.address)
      expect(await controller['owner(uint256)'](0)).to.equal(pendingOwner.address)
      expect(await controller['treasury()']()).to.equal(pendingOwner.address)
      expect(await controller['treasury(uint256)'](0)).to.equal(pendingOwner.address)
    })

    it('reverts if owner', async () => {
      await controller.connect(coordinatorOwner).updateCoordinatorPendingOwner(1, coordinatorPendingOwner.address)

      await expect(controller.connect(coordinatorOwner).acceptCoordinatorOwner(1))
        .to.be.revertedWithCustomError(controller, 'ControllerNotPendingOwnerError')
        .withArgs(1)
    })

    it('reverts if not pending owner (unrelated)', async () => {
      await controller.connect(coordinatorOwner).updateCoordinatorPendingOwner(1, coordinatorPendingOwner.address)

      await expect(controller.connect(coordinatorPauser).acceptCoordinatorOwner(1))
        .to.be.revertedWithCustomError(controller, 'ControllerNotPendingOwnerError')
        .withArgs(1)
    })

    it('reverts if owner (protocol)', async () => {
      await controller.connect(owner).updateCoordinatorPendingOwner(0, pendingOwner.address)

      await expect(controller.connect(owner).acceptCoordinatorOwner(0))
        .to.be.revertedWithCustomError(controller, 'ControllerNotPendingOwnerError')
        .withArgs(0)
    })

    it('reverts if not pending owner (unrelated) (protocol)', async () => {
      await controller.connect(owner).updateCoordinatorPendingOwner(0, pendingOwner.address)

      await expect(controller.connect(pauser).acceptCoordinatorOwner(0))
        .to.be.revertedWithCustomError(controller, 'ControllerNotPendingOwnerError')
        .withArgs(0)
    })
  })

  describe('#updateCoordinatorTreasury', async () => {
    beforeEach(async () => {
      await controller.connect(coordinatorOwner).createCoordinator()
    })

    it('updates the coordinator treasury', async () => {
      await expect(controller.connect(coordinatorOwner).updateCoordinatorTreasury(1, coordinatorTreasury.address))
        .to.emit(controller, 'CoordinatorTreasuryUpdated')
        .withArgs(1, coordinatorTreasury.address)

      const coordinator = await controller.coordinators(1)

      expect(coordinator.pendingOwner).to.equal(ethers.constants.AddressZero)
      expect(coordinator.owner).to.equal(coordinatorOwner.address)
      expect(coordinator.treasury).to.equal(coordinatorTreasury.address)
      expect(await controller['pendingOwner(uint256)'](1)).to.equal(ethers.constants.AddressZero)
      expect(await controller['owner(uint256)'](1)).to.equal(coordinatorOwner.address)
      expect(await controller['treasury(uint256)'](1)).to.equal(coordinatorTreasury.address)
    })

    it('updates the coordinator treasury (protocol)', async () => {
      await expect(controller.connect(owner).updateCoordinatorTreasury(0, treasury.address))
        .to.emit(controller, 'CoordinatorTreasuryUpdated')
        .withArgs(0, treasury.address)

      const coordinator = await controller.coordinators(0)

      expect(coordinator.pendingOwner).to.equal(ethers.constants.AddressZero)
      expect(coordinator.owner).to.equal(owner.address)
      expect(coordinator.treasury).to.equal(treasury.address)
      expect(await controller['pendingOwner()']()).to.equal(ethers.constants.AddressZero)
      expect(await controller['pendingOwner(uint256)'](0)).to.equal(ethers.constants.AddressZero)
      expect(await controller['owner()']()).to.equal(owner.address)
      expect(await controller['owner(uint256)'](0)).to.equal(owner.address)
      expect(await controller['treasury()']()).to.equal(treasury.address)
      expect(await controller['treasury(uint256)'](0)).to.equal(treasury.address)
    })

    it('reverts if not owner', async () => {
      await expect(controller.connect(owner).updateCoordinatorTreasury(1, coordinatorTreasury.address))
        .to.be.revertedWithCustomError(controller, 'ControllerNotOwnerError')
        .withArgs(1)
    })

    it('reverts if not owner (protocol)', async () => {
      await expect(controller.connect(user).updateCoordinatorTreasury(0, treasury.address))
        .to.be.revertedWithCustomError(controller, 'ControllerNotOwnerError')
        .withArgs(0)
    })
  })

  describe('#createProduct', async () => {
    const PRODUCT_INFO = {
      name: 'Squeeth',
      symbol: 'SQTH',
      payoffDefinition: createPayoffDefinition(),
      oracle: '',
      maintenance: ethers.constants.Zero,
      fundingFee: ethers.constants.Zero,
      makerFee: ethers.constants.Zero,
      takerFee: ethers.constants.Zero,
      positionFee: ethers.constants.Zero,
      makerLimit: ethers.constants.Zero,
      utilizationCurve: {
        minRate: utils.parseEther('0.10'),
        maxRate: utils.parseEther('0.10'),
        targetRate: utils.parseEther('0.10'),
        targetUtilization: utils.parseEther('1'),
      },
    }
    beforeEach(async () => {
      PRODUCT_INFO.payoffDefinition = createPayoffDefinition({ contractAddress: payoffProvider.address })
      PRODUCT_INFO.oracle = oracle.address
      await controller.connect(coordinatorOwner).createCoordinator()
      await controller.connect(coordinatorOwner).updateCoordinatorTreasury(1, coordinatorTreasury.address)
    })

    it('creates the product', async () => {
      const productAddress = await controller.connect(coordinatorOwner).callStatic.createProduct(1, PRODUCT_INFO)
      await expect(controller.connect(coordinatorOwner).createProduct(1, PRODUCT_INFO))
        .to.emit(controller, 'ProductCreated')
        .withArgs(productAddress, PRODUCT_INFO)

      const productInstance = Product__factory.connect(productAddress, owner)
      expect(await productInstance.controller()).to.equal(controller.address)

      expect(await controller.coordinatorFor(productAddress)).to.equal(1)
      expect(await controller.isProduct(productAddress)).to.equal(true)
      expect(await controller['owner(address)'](productAddress)).to.equal(coordinatorOwner.address)
      expect(await controller['treasury(address)'](productAddress)).to.equal(coordinatorTreasury.address)
    })

    it('reverts if zero coordinator', async () => {
      await expect(controller.connect(owner).createProduct(0, PRODUCT_INFO)).to.be.revertedWithCustomError(
        controller,
        'ControllerNoZeroCoordinatorError',
      )
    })

    it('reverts if not coordinator owner', async () => {
      await expect(controller.connect(owner).createProduct(1, PRODUCT_INFO))
        .to.be.revertedWithCustomError(controller, 'ControllerNotOwnerError')
        .withArgs(1)
    })
  })

  describe('#updateCollateral', async () => {
    it('updates the collateral address', async () => {
      const newCollateral = await deployMockContract(owner, Collateral__factory.abi)
      await expect(controller.updateCollateral(newCollateral.address))
        .to.emit(controller, 'CollateralUpdated')
        .withArgs(newCollateral.address)

      expect(await controller.collateral()).to.equal(newCollateral.address)
    })

    it('reverts if not owner', async () => {
      const newCollateral = await deployMockContract(owner, Collateral__factory.abi)
      await expect(controller.connect(user).updateCollateral(newCollateral.address))
        .to.be.revertedWithCustomError(controller, 'ControllerNotOwnerError')
        .withArgs(0)
    })

    it('reverts on invalid address', async () => {
      await expect(controller.updateCollateral(user.address)).to.be.revertedWithCustomError(
        controller,
        'ControllerNotContractAddressError',
      )
    })
  })

  describe('#updateIncentivizer', async () => {
    it('updates the collateral address', async () => {
      const newIncentivizer = await deployMockContract(owner, Incentivizer__factory.abi)
      await expect(controller.updateIncentivizer(newIncentivizer.address))
        .to.emit(controller, 'IncentivizerUpdated')
        .withArgs(newIncentivizer.address)

      expect(await controller.incentivizer()).to.equal(newIncentivizer.address)
    })

    it('reverts if not owner', async () => {
      const newIncentivizer = await deployMockContract(owner, Incentivizer__factory.abi)
      await expect(controller.connect(user).updateIncentivizer(newIncentivizer.address))
        .to.be.revertedWithCustomError(controller, 'ControllerNotOwnerError')
        .withArgs(0)
    })

    it('reverts on invalid address', async () => {
      await expect(controller.updateIncentivizer(user.address)).to.be.revertedWithCustomError(
        controller,
        'ControllerNotContractAddressError',
      )
    })
  })

  describe('#updateProductBeacon', async () => {
    it('updates the collateral address', async () => {
      const newProductBeacon = await deployMockContract(owner, IBeacon__factory.abi)
      await expect(controller.updateProductBeacon(newProductBeacon.address))
        .to.emit(controller, 'ProductBeaconUpdated')
        .withArgs(newProductBeacon.address)

      expect(await controller.productBeacon()).to.equal(newProductBeacon.address)
    })

    it('reverts if not owner', async () => {
      const newProductBeacon = await deployMockContract(owner, IBeacon__factory.abi)
      await expect(controller.connect(user).updateProductBeacon(newProductBeacon.address))
        .to.be.revertedWithCustomError(controller, 'ControllerNotOwnerError')
        .withArgs(0)
    })

    it('reverts on invalid address', async () => {
      await expect(controller.updateProductBeacon(user.address)).to.be.revertedWithCustomError(
        controller,
        'ControllerNotContractAddressError',
      )
    })
  })

  describe('#updateMultiInvoker', async () => {
    it('updates the multiInvoker address', async () => {
      const newMultiInvoker = await waffle.deployMockContract(owner, MultiInvoker__factory.abi)
      await expect(controller.updateMultiInvoker(newMultiInvoker.address))
        .to.emit(controller, 'MultiInvokerUpdated')
        .withArgs(newMultiInvoker.address)

      expect(await controller.multiInvoker()).to.equal(newMultiInvoker.address)
    })

    it('reverts if not owner', async () => {
      const newMultiInvoker = await waffle.deployMockContract(owner, MultiInvoker__factory.abi)
      await expect(controller.connect(user).updateMultiInvoker(newMultiInvoker.address)).to.be.revertedWith(
        'ControllerNotOwnerError(0)',
      )
    })

    it('reverts on invalid address', async () => {
      await expect(controller.updateMultiInvoker(user.address)).to.be.revertedWith(
        'ControllerNotContractAddressError()',
      )
    })
  })

  describe('#updateProtocolFee', async () => {
    it('updates the collateral address', async () => {
      const newProtocolFee = utils.parseEther('0.5')
      await expect(controller.updateProtocolFee(newProtocolFee))
        .to.emit(controller, 'ProtocolFeeUpdated')
        .withArgs(newProtocolFee)

      expect(await controller.protocolFee()).to.equal(newProtocolFee)
    })

    it('reverts if not owner', async () => {
      const newProtocolFee = utils.parseEther('0.5')
      await expect(controller.connect(user).updateProtocolFee(newProtocolFee))
        .to.be.revertedWithCustomError(controller, 'ControllerNotOwnerError')
        .withArgs(0)
    })

    it('reverts if too large', async () => {
      const newProtocolFee = utils.parseEther('1.05')
      await expect(controller.connect(owner).updateProtocolFee(newProtocolFee)).to.be.revertedWithCustomError(
        controller,
        'ControllerInvalidProtocolFeeError',
      )
    })
  })

  describe('#updateMinFundingFee', async () => {
    it('updates the collateral address', async () => {
      const newMinFundingFee = utils.parseEther('0.1')
      await expect(controller.updateMinFundingFee(newMinFundingFee))
        .to.emit(controller, 'MinFundingFeeUpdated')
        .withArgs(newMinFundingFee)

      expect(await controller.minFundingFee()).to.equal(newMinFundingFee)
    })

    it('reverts if not owner', async () => {
      const newMinFundingFee = utils.parseEther('0.1')
      await expect(controller.connect(user).updateMinFundingFee(newMinFundingFee))
        .to.be.revertedWithCustomError(controller, 'ControllerNotOwnerError')
        .withArgs(0)
    })

    it('reverts if too large', async () => {
      const newMinFundingFee = utils.parseEther('1.05')
      await expect(controller.connect(owner).updateMinFundingFee(newMinFundingFee)).to.be.revertedWithCustomError(
        controller,
        'ControllerInvalidMinFundingFeeError',
      )
    })
  })

  describe('#updateLiquidationFee', async () => {
    it('updates the liquidation fee', async () => {
      const newLiquidationFee = utils.parseEther('0.05')
      await expect(controller.updateLiquidationFee(newLiquidationFee))
        .to.emit(controller, 'LiquidationFeeUpdated')
        .withArgs(newLiquidationFee)

      expect(await controller.liquidationFee()).to.equal(newLiquidationFee)
    })

    it('reverts if not owner', async () => {
      const newLiquidationFee = utils.parseEther('0.05')
      await expect(controller.connect(user).updateLiquidationFee(newLiquidationFee))
        .to.be.revertedWithCustomError(controller, `ControllerNotOwnerError`)
        .withArgs(0)
    })

    it('reverts if too large', async () => {
      const newLiquidationFee = utils.parseEther('1.05')
      await expect(controller.connect(owner).updateLiquidationFee(newLiquidationFee)).to.be.revertedWithCustomError(
        controller,
        `ControllerInvalidLiquidationFeeError`,
      )
    })
  })

  describe('#updateIncentivizationFee', async () => {
    it('updates the programs per product', async () => {
      await expect(controller.connect(owner).updateIncentivizationFee(utils.parseEther('0.02')))
        .to.emit(controller, 'IncentivizationFeeUpdated')
        .withArgs(utils.parseEther('0.02'))

      expect(await controller.incentivizationFee()).to.equal(utils.parseEther('0.02'))
    })

    it('reverts if not owner', async () => {
      await expect(controller.connect(user).updateIncentivizationFee(utils.parseEther('0.02')))
        .to.be.revertedWithCustomError(controller, `ControllerNotOwnerError`)
        .withArgs(0)
    })

    it('reverts if too large', async () => {
      await expect(
        controller.connect(owner).updateIncentivizationFee(utils.parseEther('1.05')),
      ).to.be.revertedWithCustomError(controller, `ControllerInvalidIncentivizationFeeError`)
    })
  })

  describe('#updateMinCollateral', async () => {
    it('updates the collateral address', async () => {
      const newMinCollateral = utils.parseEther('1000')
      await expect(controller.updateMinCollateral(newMinCollateral))
        .to.emit(controller, 'MinCollateralUpdated')
        .withArgs(newMinCollateral)

      expect(await controller.minCollateral()).to.equal(newMinCollateral)
    })

    it('reverts if not owner', async () => {
      const newMinCollateral = utils.parseEther('1000')
      await expect(controller.connect(user).updateMinCollateral(newMinCollateral))
        .to.be.revertedWithCustomError(controller, 'ControllerNotOwnerError')
        .withArgs(0)
    })
  })

  describe('#updateProgramsPerProduct', async () => {
    it('updates the programs per product', async () => {
      await expect(controller.connect(owner).updateProgramsPerProduct(3))
        .to.emit(controller, 'ProgramsPerProductUpdated')
        .withArgs(3)

      expect(await controller.programsPerProduct()).to.equal(3)
    })

    it('reverts if not owner', async () => {
      await expect(controller.connect(user).updateProgramsPerProduct(3))
        .to.be.revertedWithCustomError(controller, `ControllerNotOwnerError`)
        .withArgs(0)
    })
  })

  describe('#updatePaused', async () => {
    it('updates the protocol paused state', async () => {
      expect(await controller.paused()).to.equal(false)
      await expect(controller.connect(owner).updatePaused(true)).to.emit(controller, 'PausedUpdated').withArgs(true)

      expect(await controller.paused()).to.equal(true)
      await expect(controller.connect(owner).updatePaused(false)).to.emit(controller, 'PausedUpdated').withArgs(false)

      expect(await controller.paused()).to.equal(false)
    })

    it('reverts if not pauser', async () => {
      await expect(controller.connect(user).updatePaused(true)).to.be.revertedWithCustomError(
        controller,
        `ControllerNotPauserError`,
      )
    })
  })

  describe('#updatePauser', async () => {
    it('updates the pauser address', async () => {
      expect(await controller.pauser()).to.equal(owner.address)
      await expect(controller.connect(owner).updatePauser(user.address))
        .to.emit(controller, 'PauserUpdated')
        .withArgs(user.address)
    })

    it('updates the pauser to address(0) to default to owner', async () => {
      await controller.connect(owner).updatePauser(user.address)
      expect(await controller.pauser()).to.equal(user.address)

      await expect(controller.connect(owner).updatePauser(constants.AddressZero))
        .to.emit(controller, 'PauserUpdated')
        .withArgs(constants.AddressZero)

      expect(await controller.pauser()).to.equal(owner.address)
    })

    it('reverts if not owner', async () => {
      await expect(controller.connect(user).updatePauser(user.address))
        .to.be.revertedWithCustomError(controller, 'ControllerNotOwnerError')
        .withArgs(0)
    })
  })
})<|MERGE_RESOLUTION|>--- conflicted
+++ resolved
@@ -52,18 +52,11 @@
       coordinatorTreasury,
       coordinatorPauser,
     ] = await ethers.getSigners()
-<<<<<<< HEAD
     collateral = await deployMockContract(owner, Collateral__factory.abi)
     payoffProvider = await deployMockContract(owner, IContractPayoffProvider__factory.abi)
     oracle = await deployMockContract(owner, IOracleProvider__factory.abi)
     incentivizer = await deployMockContract(owner, Incentivizer__factory.abi)
-=======
-    collateral = await waffle.deployMockContract(owner, Collateral__factory.abi)
-    payoffProvider = await waffle.deployMockContract(owner, IContractPayoffProvider__factory.abi)
-    oracle = await waffle.deployMockContract(owner, IOracleProvider__factory.abi)
-    incentivizer = await waffle.deployMockContract(owner, Incentivizer__factory.abi)
-    multiInvoker = await waffle.deployMockContract(owner, MultiInvoker__factory.abi)
->>>>>>> 192019ee
+    multiInvoker = await deployMockContract(owner, MultiInvoker__factory.abi)
 
     productBeacon = await deployMockContract(owner, IBeacon__factory.abi)
     productImpl = await new Product__factory(owner).deploy()
@@ -439,7 +432,7 @@
 
   describe('#updateMultiInvoker', async () => {
     it('updates the multiInvoker address', async () => {
-      const newMultiInvoker = await waffle.deployMockContract(owner, MultiInvoker__factory.abi)
+      const newMultiInvoker = await deployMockContract(owner, MultiInvoker__factory.abi)
       await expect(controller.updateMultiInvoker(newMultiInvoker.address))
         .to.emit(controller, 'MultiInvokerUpdated')
         .withArgs(newMultiInvoker.address)
@@ -448,15 +441,16 @@
     })
 
     it('reverts if not owner', async () => {
-      const newMultiInvoker = await waffle.deployMockContract(owner, MultiInvoker__factory.abi)
-      await expect(controller.connect(user).updateMultiInvoker(newMultiInvoker.address)).to.be.revertedWith(
-        'ControllerNotOwnerError(0)',
-      )
+      const newMultiInvoker = await deployMockContract(owner, MultiInvoker__factory.abi)
+      await expect(controller.connect(user).updateMultiInvoker(newMultiInvoker.address))
+        .to.be.revertedWithCustomError(controller, 'ControllerNotOwnerError')
+        .withArgs(0)
     })
 
     it('reverts on invalid address', async () => {
-      await expect(controller.updateMultiInvoker(user.address)).to.be.revertedWith(
-        'ControllerNotContractAddressError()',
+      await expect(controller.updateMultiInvoker(user.address)).to.be.revertedWithCustomError(
+        controller,
+        'ControllerNotContractAddressError',
       )
     })
   })
