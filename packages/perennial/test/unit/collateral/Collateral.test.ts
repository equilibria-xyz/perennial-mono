<<<<<<< HEAD
import { MockContract, deployMockContract } from '@ethereum-waffle/mock-contract'
import { constants, utils } from 'ethers'
=======
import { MockContract } from '@ethereum-waffle/mock-contract'
import { BigNumberish, constants, utils } from 'ethers'
>>>>>>> 192019ee
import { SignerWithAddress } from '@nomiclabs/hardhat-ethers/signers'
import { expect } from 'chai'
import HRE from 'hardhat'

import { impersonate } from '../../../../common/testutil'

import {
  Collateral,
  Collateral__factory,
  Controller__factory,
  IERC20Metadata__factory,
  Product__factory,
} from '../../../types/generated'

const { ethers } = HRE

describe('Collateral', () => {
  let owner: SignerWithAddress
  let user: SignerWithAddress
  let userB: SignerWithAddress
  let multiInvokerMock: SignerWithAddress
  let treasuryA: SignerWithAddress
  let treasuryB: SignerWithAddress
  let notProduct: SignerWithAddress
  let controller: MockContract
  let token: MockContract
  let product: MockContract
  let productSigner: SignerWithAddress

  let collateral: Collateral

  beforeEach(async () => {
    ;[owner, user, userB, treasuryA, treasuryB, notProduct, multiInvokerMock] = await ethers.getSigners()

    token = await deployMockContract(owner, IERC20Metadata__factory.abi)
    await token.mock.decimals.returns(18)

    product = await deployMockContract(owner, Product__factory.abi)
    productSigner = await impersonate.impersonateWithBalance(product.address, utils.parseEther('10'))

    controller = await deployMockContract(owner, Controller__factory.abi)
    await controller.mock.paused.withArgs().returns(false)
    await controller.mock.liquidationFee.withArgs().returns(utils.parseEther('0.5'))
    await controller.mock.minCollateral.withArgs().returns(0)
    await controller.mock.isProduct.withArgs(product.address).returns(true)
    await controller.mock.isProduct.withArgs(notProduct.address).returns(false)
    await controller.mock.multiInvoker.withArgs().returns(multiInvokerMock.address)

    collateral = await new Collateral__factory(owner).deploy(token.address)
    await collateral.initialize(controller.address)
  })

  describe('#initialize', async () => {
    it('initialize with the correct variables set', async () => {
      expect(await collateral.controller()).to.equal(controller.address)
      expect(await collateral.token()).to.equal(token.address)
    })

    it('reverts if already initialized', async () => {
      await expect(collateral.initialize(controller.address))
        .to.be.revertedWithCustomError(collateral, 'UInitializableAlreadyInitializedError')
        .withArgs(1)
    })

    it('reverts if controller is zero address', async () => {
      const collateralFresh = await new Collateral__factory(owner).deploy(token.address)
      await expect(collateralFresh.initialize(ethers.constants.AddressZero)).to.be.revertedWithCustomError(
        collateralFresh,
        'InvalidControllerError',
      )
    })
  })

  describe('#depositTo', async () => {
    it('deposits to the user account', async () => {
      await token.mock.transferFrom.withArgs(owner.address, collateral.address, 100).returns(true)
      await expect(collateral.connect(owner).depositTo(user.address, product.address, 100))
        .to.emit(collateral, 'Deposit')
        .withArgs(user.address, product.address, 100)

      expect(await collateral['collateral(address,address)'](user.address, product.address)).to.equal(100)
      expect(await collateral['collateral(address)'](product.address)).to.equal(100)
    })

    it('reverts if paused', async () => {
      await controller.mock.paused.withArgs().returns(true)
      await expect(
        collateral.connect(owner).depositTo(user.address, product.address, 100),
      ).to.be.revertedWithCustomError(collateral, 'PausedError')
    })

    it('reverts if zero address', async () => {
      await expect(
        collateral.connect(owner).depositTo(ethers.constants.AddressZero, product.address, 100),
      ).to.be.revertedWithCustomError(collateral, `CollateralZeroAddressError`)
    })

    it('reverts if not product', async () => {
      await expect(collateral.connect(owner).depositTo(user.address, notProduct.address, 100))
        .to.be.revertedWithCustomError(collateral, `NotProductError`)
        .withArgs(notProduct.address)
    })

    it('reverts if below limit', async () => {
      await controller.mock.minCollateral.withArgs().returns(100)
      await token.mock.transferFrom.withArgs(owner.address, collateral.address, 80).returns(true)

      await expect(
        collateral.connect(owner).depositTo(user.address, product.address, 80),
      ).to.be.revertedWithCustomError(collateral, 'CollateralUnderLimitError')
    })

    describe('multiple users per product', async () => {
      beforeEach(async () => {
        await token.mock.transferFrom.withArgs(owner.address, collateral.address, 100).returns(true)
        await collateral.connect(owner).depositTo(user.address, product.address, 100)
      })

      it('adds to both totals', async () => {
        await expect(collateral.connect(owner).depositTo(userB.address, product.address, 100))
          .to.emit(collateral, 'Deposit')
          .withArgs(userB.address, product.address, 100)

        expect(await collateral['collateral(address,address)'](user.address, product.address)).to.equal(100)
        expect(await collateral['collateral(address,address)'](userB.address, product.address)).to.equal(100)
        expect(await collateral['collateral(address)'](product.address)).to.equal(200)
      })
    })
  })

  describe('withdrawals', () => {
    const WITHDRAWAL_METHODS = [
      {
        method: '#withdrawTo',
        fn: (address: string, product: string, amount: BigNumberish) =>
          collateral.connect(user).withdrawTo(address, product, amount),
      },
      {
        method: '#withdrawFrom',
        fn: (address: string, product: string, amount: BigNumberish) =>
          collateral.connect(multiInvokerMock).withdrawFrom(user.address, address, product, amount),
      },
    ]

    beforeEach(async () => {
      // Mock settle calls
      await product.mock.settleAccount.withArgs(user.address).returns()
      await product.mock.settleAccount.withArgs(userB.address).returns()

      // Mock maintenance calls
      await product.mock.maintenance.withArgs(user.address).returns(0)
      await product.mock.maintenanceNext.withArgs(user.address).returns(0)
      await product.mock.maintenance.withArgs(userB.address).returns(0)
      await product.mock.maintenanceNext.withArgs(userB.address).returns(0)

      //Pre-fill account
      await token.mock.transferFrom.withArgs(owner.address, collateral.address, 100).returns(true)
      await collateral.connect(owner).depositTo(user.address, product.address, 100)
    })

<<<<<<< HEAD
    it('withdraws from the user account', async () => {
      await token.mock.transfer.withArgs(owner.address, 80).returns(true)
      await expect(collateral.connect(user).withdrawTo(owner.address, product.address, 80))
        .to.emit(collateral, 'Withdrawal')
        .withArgs(user.address, product.address, 80)

      expect(await collateral['collateral(address,address)'](user.address, product.address)).to.equal(20)
      expect(await collateral['collateral(address)'](product.address)).to.equal(20)
    })

    it('withdraws all deposited if amount == MAX', async () => {
      await token.mock.transfer.withArgs(owner.address, 100).returns(true)
      await expect(collateral.connect(user).withdrawTo(owner.address, product.address, constants.MaxUint256))
        .to.emit(collateral, 'Withdrawal')
        .withArgs(user.address, product.address, 100)

      expect(await collateral['collateral(address,address)'](user.address, product.address)).to.equal(0)
      expect(await collateral['collateral(address)'](product.address)).to.equal(0)
    })

    it('reverts if paused', async () => {
      await controller.mock.paused.withArgs().returns(true)
      await expect(
        collateral.connect(user).withdrawTo(user.address, product.address, 80),
      ).to.be.revertedWithCustomError(collateral, 'PausedError')
    })

    it('reverts if zero address', async () => {
      await expect(
        collateral.connect(user).withdrawTo(ethers.constants.AddressZero, product.address, 100),
      ).to.be.revertedWithCustomError(collateral, `CollateralZeroAddressError`)
    })

    it('reverts if not product', async () => {
      await expect(collateral.connect(user).withdrawTo(user.address, notProduct.address, 100))
        .to.be.revertedWithCustomError(collateral, `NotProductError`)
        .withArgs(notProduct.address)
    })

    it('reverts if below limit', async () => {
      await controller.mock.minCollateral.withArgs().returns(50)
      await token.mock.transfer.withArgs(user.address, 80).returns(true)

      await expect(
        collateral.connect(user).withdrawTo(user.address, product.address, 80),
      ).to.be.revertedWithCustomError(collateral, 'CollateralUnderLimitError')
    })

    it('reverts if liquidatable current', async () => {
      await product.mock.maintenance.withArgs(user.address).returns(50)
      await product.mock.maintenanceNext.withArgs(user.address).returns(100)

      await token.mock.transfer.withArgs(user.address, 80).returns(true)
      await expect(
        collateral.connect(user).withdrawTo(user.address, product.address, 80),
      ).to.be.revertedWithCustomError(collateral, 'CollateralInsufficientCollateralError')
    })

    it('reverts if liquidatable next', async () => {
      await product.mock.maintenance.withArgs(user.address).returns(100)
      await product.mock.maintenanceNext.withArgs(user.address).returns(50)

      await token.mock.transfer.withArgs(user.address, 80).returns(true)
      await expect(
        collateral.connect(user).withdrawTo(user.address, product.address, 80),
      ).to.be.revertedWithCustomError(collateral, 'CollateralInsufficientCollateralError')
    })

    describe('multiple users per product', async () => {
      beforeEach(async () => {
        await token.mock.transferFrom.withArgs(owner.address, collateral.address, 100).returns(true)
        await collateral.connect(owner).depositTo(userB.address, product.address, 100)
        await token.mock.transfer.withArgs(owner.address, 80).returns(true)
        await collateral.connect(user).withdrawTo(owner.address, product.address, 80)
      })

      it('subtracts from both totals', async () => {
        await expect(collateral.connect(userB).withdrawTo(owner.address, product.address, 80))
          .to.emit(collateral, 'Withdrawal')
          .withArgs(userB.address, product.address, 80)

        expect(await collateral['collateral(address,address)'](user.address, product.address)).to.equal(20)
        expect(await collateral['collateral(address,address)'](userB.address, product.address)).to.equal(20)
        expect(await collateral['collateral(address)'](product.address)).to.equal(40)
      })
    })

    describe('shortfall', async () => {
      beforeEach(async () => {
        await token.mock.transferFrom.withArgs(owner.address, collateral.address, 100).returns(true)
        await collateral.connect(owner).depositTo(userB.address, product.address, 100)

        await collateral.connect(productSigner).settleAccount(userB.address, -150)
        await collateral.connect(productSigner).settleAccount(user.address, 150)
      })

      it('reverts if depleted', async () => {
        expect(await collateral['collateral(address,address)'](user.address, product.address)).to.equal(250)
        expect(await collateral['collateral(address)'](product.address)).to.equal(200)
        expect(await collateral.shortfall(product.address)).to.equal(50)

        await expect(collateral.connect(user).withdrawTo(user.address, product.address, 250)).to.be.revertedWithPanic(
          '0x11',
        ) // underflow
      })
    })

    describe('shortfall (multiple)', async () => {
      beforeEach(async () => {
        await token.mock.transferFrom.withArgs(owner.address, collateral.address, 100).returns(true)
        await collateral.connect(owner).depositTo(userB.address, product.address, 100)

        await collateral.connect(productSigner).settleAccount(userB.address, -150)
        await collateral.connect(productSigner).settleAccount(userB.address, -50)
        await collateral.connect(productSigner).settleAccount(user.address, 150)
        await collateral.connect(productSigner).settleAccount(user.address, 50)
      })

      it('reverts if depleted', async () => {
        expect(await collateral['collateral(address,address)'](user.address, product.address)).to.equal(300)
        expect(await collateral['collateral(address)'](product.address)).to.equal(200)
        expect(await collateral.shortfall(product.address)).to.equal(100)

        await expect(collateral.connect(user).withdrawTo(user.address, product.address, 300)).to.be.revertedWithPanic(
          '0x11',
        ) // underflow
=======
    WITHDRAWAL_METHODS.forEach(({ method, fn }) => {
      describe(method, async () => {
        it('withdraws from the user account', async () => {
          await token.mock.transfer.withArgs(owner.address, 80).returns(true)
          await expect(fn(owner.address, product.address, 80))
            .to.emit(collateral, 'Withdrawal')
            .withArgs(user.address, product.address, 80)

          expect(await collateral['collateral(address,address)'](user.address, product.address)).to.equal(20)
          expect(await collateral['collateral(address)'](product.address)).to.equal(20)
        })

        it('withdraws all deposited if amount == MAX', async () => {
          await token.mock.transfer.withArgs(owner.address, 100).returns(true)
          await expect(fn(owner.address, product.address, constants.MaxUint256))
            .to.emit(collateral, 'Withdrawal')
            .withArgs(user.address, product.address, 100)

          expect(await collateral['collateral(address,address)'](user.address, product.address)).to.equal(0)
          expect(await collateral['collateral(address)'](product.address)).to.equal(0)
        })

        it('reverts if paused', async () => {
          await controller.mock.paused.withArgs().returns(true)
          await expect(fn(user.address, product.address, 80)).to.be.revertedWith('PausedError()')
        })

        it('reverts if zero address', async () => {
          await expect(fn(ethers.constants.AddressZero, product.address, 100)).to.be.revertedWith(
            `CollateralZeroAddressError()`,
          )
        })

        it('reverts if not product', async () => {
          await expect(fn(user.address, notProduct.address, 100)).to.be.revertedWith(
            `NotProductError("${notProduct.address}")`,
          )
        })

        it('reverts if below limit', async () => {
          await controller.mock.minCollateral.withArgs().returns(50)
          await token.mock.transfer.withArgs(user.address, 80).returns(true)

          await expect(fn(user.address, product.address, 80)).to.be.revertedWith('CollateralUnderLimitError()')
        })

        it('reverts if liquidatable current', async () => {
          await product.mock.maintenance.withArgs(user.address).returns(50)
          await product.mock.maintenanceNext.withArgs(user.address).returns(100)

          await token.mock.transfer.withArgs(user.address, 80).returns(true)
          await expect(fn(user.address, product.address, 80)).to.be.revertedWith(
            'CollateralInsufficientCollateralError()',
          )
        })

        it('reverts if liquidatable next', async () => {
          await product.mock.maintenance.withArgs(user.address).returns(100)
          await product.mock.maintenanceNext.withArgs(user.address).returns(50)

          await token.mock.transfer.withArgs(user.address, 80).returns(true)
          await expect(fn(user.address, product.address, 80)).to.be.revertedWith(
            'CollateralInsufficientCollateralError()',
          )
        })

        describe('multiple users per product', async () => {
          beforeEach(async () => {
            await token.mock.transferFrom.withArgs(owner.address, collateral.address, 100).returns(true)
            await collateral.connect(owner).depositTo(userB.address, product.address, 100)
            await token.mock.transfer.withArgs(owner.address, 80).returns(true)
            await fn(owner.address, product.address, 80)
          })

          it('subtracts from both totals', async () => {
            await expect(collateral.connect(userB).withdrawTo(owner.address, product.address, 80))
              .to.emit(collateral, 'Withdrawal')
              .withArgs(userB.address, product.address, 80)

            expect(await collateral['collateral(address,address)'](user.address, product.address)).to.equal(20)
            expect(await collateral['collateral(address,address)'](userB.address, product.address)).to.equal(20)
            expect(await collateral['collateral(address)'](product.address)).to.equal(40)
          })
        })

        describe('shortfall', async () => {
          beforeEach(async () => {
            await token.mock.transferFrom.withArgs(owner.address, collateral.address, 100).returns(true)
            await collateral.connect(owner).depositTo(userB.address, product.address, 100)

            await collateral.connect(productSigner).settleAccount(userB.address, -150)
            await collateral.connect(productSigner).settleAccount(user.address, 150)
          })

          it('reverts if depleted', async () => {
            expect(await collateral['collateral(address,address)'](user.address, product.address)).to.equal(250)
            expect(await collateral['collateral(address)'](product.address)).to.equal(200)
            expect(await collateral.shortfall(product.address)).to.equal(50)

            await expect(fn(user.address, product.address, 250)).to.be.revertedWith('0x11') // underflow
          })
        })

        describe('shortfall (multiple)', async () => {
          beforeEach(async () => {
            await token.mock.transferFrom.withArgs(owner.address, collateral.address, 100).returns(true)
            await collateral.connect(owner).depositTo(userB.address, product.address, 100)

            await collateral.connect(productSigner).settleAccount(userB.address, -150)
            await collateral.connect(productSigner).settleAccount(userB.address, -50)
            await collateral.connect(productSigner).settleAccount(user.address, 150)
            await collateral.connect(productSigner).settleAccount(user.address, 50)
          })

          it('reverts if depleted', async () => {
            expect(await collateral['collateral(address,address)'](user.address, product.address)).to.equal(300)
            expect(await collateral['collateral(address)'](product.address)).to.equal(200)
            expect(await collateral.shortfall(product.address)).to.equal(100)

            await expect(fn(user.address, product.address, 300)).to.be.revertedWith('0x11') // underflow
          })
        })
      })
    })

    describe('#withdrawFrom permissions', () => {
      it('reverts if not from user or multiinvoker', async () => {
        await expect(
          collateral
            .connect(userB.address)
            .withdrawFrom(user.address, userB.address, product.address, utils.parseEther('100')),
        ).to.be.revertedWith(`NotAccountOrMultiInvokerError("${user.address}", "${userB.address}")`)
>>>>>>> 192019ee
      })
    })
  })

  describe('#settleAccount', async () => {
    it('credits the account', async () => {
      await expect(collateral.connect(productSigner).settleAccount(user.address, 101))
        .to.emit(collateral, 'AccountSettle')
        .withArgs(product.address, user.address, 101, 0)
      expect(await collateral['collateral(address,address)'](user.address, product.address)).to.equal(101)
      expect(await collateral['collateral(address)'](product.address)).to.equal(0)
    })

    context('negative credit', async () => {
      it('doesnt create a shortfall', async () => {
        await token.mock.transferFrom.withArgs(owner.address, collateral.address, 100).returns(true)
        await collateral.depositTo(user.address, product.address, 100)

        await expect(collateral.connect(productSigner).settleAccount(user.address, -99))
          .to.emit(collateral, 'AccountSettle')
          .withArgs(product.address, user.address, -99, 0)

        expect(await collateral['collateral(address,address)'](user.address, product.address)).to.equal(1)
        expect(await collateral['collateral(address)'](product.address)).to.equal(100)
        expect(await collateral.shortfall(product.address)).to.equal(0)
      })

      it('creates a shortfall', async () => {
        await token.mock.transferFrom.withArgs(owner.address, collateral.address, 100).returns(true)
        await collateral.depositTo(user.address, product.address, 100)

        await expect(collateral.connect(productSigner).settleAccount(user.address, -101))
          .to.emit(collateral, 'AccountSettle')
          .withArgs(product.address, user.address, -101, 1)

        expect(await collateral['collateral(address,address)'](user.address, product.address)).to.equal(0)
        expect(await collateral['collateral(address)'](product.address)).to.equal(100)
        expect(await collateral.shortfall(product.address)).to.equal(1)
      })
    })

    it('reverts if not product', async () => {
      await controller.mock.isProduct.withArgs(user.address).returns(false)

      await expect(collateral.connect(user).settleAccount(user.address, 101))
        .to.be.revertedWithCustomError(collateral, `NotProductError`)
        .withArgs(user.address)
    })
  })

  describe('#settleProduct', async () => {
    beforeEach(async () => {
      await token.mock.transferFrom.withArgs(owner.address, collateral.address, 100).returns(true)
      await collateral.depositTo(user.address, product.address, 100)

      await controller.mock['treasury()'].returns(treasuryA.address)
      await controller.mock['treasury(address)'].withArgs(product.address).returns(treasuryB.address)
      await controller.mock.protocolFee.returns(utils.parseEther('0.1'))
    })

    it('settles the product fee', async () => {
      await expect(collateral.connect(productSigner).settleProduct(90))
        .to.emit(collateral, 'ProductSettle')
        .withArgs(product.address, 9, 81)

      expect(await collateral['collateral(address,address)'](user.address, product.address)).to.equal(100)

      expect(await collateral['collateral(address)'](product.address)).to.equal(10)
      expect(await collateral.shortfall(product.address)).to.equal(0)
      expect(await collateral.fees(treasuryA.address)).to.equal(9)
      expect(await collateral.fees(treasuryB.address)).to.equal(81)
    })

    it('reverts if product shortfall', async () => {
      await expect(collateral.connect(productSigner).settleProduct(110)).to.be.revertedWithPanic(`0x11`)
    })

    it('reverts if not product', async () => {
      await controller.mock.isProduct.withArgs(user.address).returns(false)

      await expect(collateral.connect(user).settleProduct(90))
        .to.be.revertedWithCustomError(collateral, `NotProductError`)
        .withArgs(user.address)
    })
  })

  describe('#liquidate', async () => {
    beforeEach(async () => {
      // Setup the with 100 underlying collateral
      await token.mock.transferFrom.withArgs(owner.address, collateral.address, 100).returns(true)
      await collateral.depositTo(user.address, product.address, 100)

      // Mock settle calls
      await product.mock.settleAccount.withArgs(user.address).returns()
    })

    context('user not liquidatable', async () => {
      it('reverts without liquidating', async () => {
        await product.mock.maintenance.withArgs(user.address).returns(10)

        expect(await collateral.liquidatable(user.address, product.address)).to.equal(false)

        await expect(collateral.liquidate(user.address, product.address))
          .to.be.revertedWithCustomError(collateral, 'CollateralCantLiquidate')
          .withArgs(10, 100)
      })
    })

    context('user liquidatable', async () => {
      it('liquidates the user', async () => {
        await product.mock.maintenance.withArgs(user.address).returns(101)
        await product.mock.closeAll.withArgs(user.address).returns()
        await token.mock.transfer.withArgs(owner.address, 50).returns(true)

        expect(await collateral.liquidatable(user.address, product.address)).to.equal(true)

        await expect(collateral.liquidate(user.address, product.address))
          .to.emit(collateral, 'Liquidation')
          .withArgs(user.address, product.address, owner.address, 50)

        expect(await collateral['collateral(address,address)'](user.address, product.address)).to.equal(50)
        expect(await collateral['collateral(address)'](product.address)).to.equal(50)
      })

      it('limits fee to total collateral', async () => {
        await product.mock.maintenance.withArgs(user.address).returns(210)
        await product.mock.closeAll.withArgs(user.address).returns()
        await token.mock.transfer.withArgs(owner.address, 100).returns(true)

        expect(await collateral.liquidatable(user.address, product.address)).to.equal(true)

        await expect(collateral.liquidate(user.address, product.address))
          .to.emit(collateral, 'Liquidation')
          .withArgs(user.address, product.address, owner.address, 100)

        expect(await collateral['collateral(address,address)'](user.address, product.address)).to.equal(0)
        expect(await collateral['collateral(address)'](product.address)).to.equal(0)
      })

      it('reverts if paused', async () => {
        await controller.mock.paused.withArgs().returns(true)
        await expect(collateral.liquidate(user.address, product.address)).to.be.revertedWithCustomError(
          collateral,
          'PausedError',
        )
      })

      it('reverts if not product', async () => {
        await expect(collateral.liquidate(user.address, notProduct.address))
          .to.be.revertedWithCustomError(collateral, `NotProductError`)
          .withArgs(notProduct.address)
      })
    })
  })

  describe('#liquidatableNext', async () => {
    beforeEach(async () => {
      await token.mock.transferFrom.withArgs(owner.address, collateral.address, 100).returns(true)
      await collateral.depositTo(user.address, product.address, 100)
    })

    it('returns true', async () => {
      await product.mock.maintenanceNext.withArgs(user.address).returns(101)

      expect(await collateral.liquidatableNext(user.address, product.address)).to.equal(true)
    })

    it('returns false', async () => {
      await product.mock.maintenanceNext.withArgs(user.address).returns(99)

      expect(await collateral.liquidatableNext(user.address, product.address)).to.equal(false)
    })
  })

  describe('#resolveShortfall', async () => {
    beforeEach(async () => {
      await collateral.connect(productSigner).settleAccount(user.address, -100)
    })

    it('pays off the shortfall', async () => {
      await token.mock.transferFrom.withArgs(user.address, collateral.address, 90).returns(true)

      await expect(collateral.connect(user).resolveShortfall(product.address, 90))
        .to.emit(collateral, 'ShortfallResolution')
        .withArgs(product.address, 90)

      expect(await collateral['collateral(address)'](product.address)).to.equal(90)
      expect(await collateral.shortfall(product.address)).to.equal(10)
    })

    it('reverts if paused', async () => {
      await controller.mock.paused.withArgs().returns(true)
      await expect(collateral.connect(user).resolveShortfall(product.address, 90)).to.be.revertedWithCustomError(
        collateral,
        'PausedError',
      )
    })
  })

  describe('#claimFee', async () => {
    beforeEach(async () => {
      await token.mock.transferFrom.withArgs(owner.address, collateral.address, 100).returns(true)
      await collateral.depositTo(user.address, product.address, 100)

      await controller.mock['treasury()'].returns(treasuryA.address)
      await controller.mock['treasury(address)'].withArgs(product.address).returns(treasuryB.address)
      await controller.mock.protocolFee.returns(utils.parseEther('0.1'))

      await collateral.connect(productSigner).settleProduct(90)
    })

    it('claims fee', async () => {
      await token.mock.transfer.withArgs(treasuryA.address, 9).returns(true)
      await token.mock.transfer.withArgs(treasuryB.address, 81).returns(true)

      await expect(collateral.connect(treasuryA).claimFee())
        .to.emit(collateral, 'FeeClaim')
        .withArgs(treasuryA.address, 9)

      await expect(collateral.connect(treasuryB).claimFee())
        .to.emit(collateral, 'FeeClaim')
        .withArgs(treasuryB.address, 81)

      expect(await collateral.fees(treasuryA.address)).to.equal(0)
      expect(await collateral.fees(treasuryB.address)).to.equal(0)
    })

    it('reverts if paused', async () => {
      await controller.mock.paused.returns(true)
      await expect(collateral.connect(treasuryB).claimFee()).to.be.revertedWithCustomError(collateral, 'PausedError')
    })
  })
})<|MERGE_RESOLUTION|>--- conflicted
+++ resolved
@@ -1,10 +1,5 @@
-<<<<<<< HEAD
 import { MockContract, deployMockContract } from '@ethereum-waffle/mock-contract'
-import { constants, utils } from 'ethers'
-=======
-import { MockContract } from '@ethereum-waffle/mock-contract'
-import { BigNumberish, constants, utils } from 'ethers'
->>>>>>> 192019ee
+import { constants, utils, BigNumberish } from 'ethers'
 import { SignerWithAddress } from '@nomiclabs/hardhat-ethers/signers'
 import { expect } from 'chai'
 import HRE from 'hardhat'
@@ -165,134 +160,6 @@
       await collateral.connect(owner).depositTo(user.address, product.address, 100)
     })
 
-<<<<<<< HEAD
-    it('withdraws from the user account', async () => {
-      await token.mock.transfer.withArgs(owner.address, 80).returns(true)
-      await expect(collateral.connect(user).withdrawTo(owner.address, product.address, 80))
-        .to.emit(collateral, 'Withdrawal')
-        .withArgs(user.address, product.address, 80)
-
-      expect(await collateral['collateral(address,address)'](user.address, product.address)).to.equal(20)
-      expect(await collateral['collateral(address)'](product.address)).to.equal(20)
-    })
-
-    it('withdraws all deposited if amount == MAX', async () => {
-      await token.mock.transfer.withArgs(owner.address, 100).returns(true)
-      await expect(collateral.connect(user).withdrawTo(owner.address, product.address, constants.MaxUint256))
-        .to.emit(collateral, 'Withdrawal')
-        .withArgs(user.address, product.address, 100)
-
-      expect(await collateral['collateral(address,address)'](user.address, product.address)).to.equal(0)
-      expect(await collateral['collateral(address)'](product.address)).to.equal(0)
-    })
-
-    it('reverts if paused', async () => {
-      await controller.mock.paused.withArgs().returns(true)
-      await expect(
-        collateral.connect(user).withdrawTo(user.address, product.address, 80),
-      ).to.be.revertedWithCustomError(collateral, 'PausedError')
-    })
-
-    it('reverts if zero address', async () => {
-      await expect(
-        collateral.connect(user).withdrawTo(ethers.constants.AddressZero, product.address, 100),
-      ).to.be.revertedWithCustomError(collateral, `CollateralZeroAddressError`)
-    })
-
-    it('reverts if not product', async () => {
-      await expect(collateral.connect(user).withdrawTo(user.address, notProduct.address, 100))
-        .to.be.revertedWithCustomError(collateral, `NotProductError`)
-        .withArgs(notProduct.address)
-    })
-
-    it('reverts if below limit', async () => {
-      await controller.mock.minCollateral.withArgs().returns(50)
-      await token.mock.transfer.withArgs(user.address, 80).returns(true)
-
-      await expect(
-        collateral.connect(user).withdrawTo(user.address, product.address, 80),
-      ).to.be.revertedWithCustomError(collateral, 'CollateralUnderLimitError')
-    })
-
-    it('reverts if liquidatable current', async () => {
-      await product.mock.maintenance.withArgs(user.address).returns(50)
-      await product.mock.maintenanceNext.withArgs(user.address).returns(100)
-
-      await token.mock.transfer.withArgs(user.address, 80).returns(true)
-      await expect(
-        collateral.connect(user).withdrawTo(user.address, product.address, 80),
-      ).to.be.revertedWithCustomError(collateral, 'CollateralInsufficientCollateralError')
-    })
-
-    it('reverts if liquidatable next', async () => {
-      await product.mock.maintenance.withArgs(user.address).returns(100)
-      await product.mock.maintenanceNext.withArgs(user.address).returns(50)
-
-      await token.mock.transfer.withArgs(user.address, 80).returns(true)
-      await expect(
-        collateral.connect(user).withdrawTo(user.address, product.address, 80),
-      ).to.be.revertedWithCustomError(collateral, 'CollateralInsufficientCollateralError')
-    })
-
-    describe('multiple users per product', async () => {
-      beforeEach(async () => {
-        await token.mock.transferFrom.withArgs(owner.address, collateral.address, 100).returns(true)
-        await collateral.connect(owner).depositTo(userB.address, product.address, 100)
-        await token.mock.transfer.withArgs(owner.address, 80).returns(true)
-        await collateral.connect(user).withdrawTo(owner.address, product.address, 80)
-      })
-
-      it('subtracts from both totals', async () => {
-        await expect(collateral.connect(userB).withdrawTo(owner.address, product.address, 80))
-          .to.emit(collateral, 'Withdrawal')
-          .withArgs(userB.address, product.address, 80)
-
-        expect(await collateral['collateral(address,address)'](user.address, product.address)).to.equal(20)
-        expect(await collateral['collateral(address,address)'](userB.address, product.address)).to.equal(20)
-        expect(await collateral['collateral(address)'](product.address)).to.equal(40)
-      })
-    })
-
-    describe('shortfall', async () => {
-      beforeEach(async () => {
-        await token.mock.transferFrom.withArgs(owner.address, collateral.address, 100).returns(true)
-        await collateral.connect(owner).depositTo(userB.address, product.address, 100)
-
-        await collateral.connect(productSigner).settleAccount(userB.address, -150)
-        await collateral.connect(productSigner).settleAccount(user.address, 150)
-      })
-
-      it('reverts if depleted', async () => {
-        expect(await collateral['collateral(address,address)'](user.address, product.address)).to.equal(250)
-        expect(await collateral['collateral(address)'](product.address)).to.equal(200)
-        expect(await collateral.shortfall(product.address)).to.equal(50)
-
-        await expect(collateral.connect(user).withdrawTo(user.address, product.address, 250)).to.be.revertedWithPanic(
-          '0x11',
-        ) // underflow
-      })
-    })
-
-    describe('shortfall (multiple)', async () => {
-      beforeEach(async () => {
-        await token.mock.transferFrom.withArgs(owner.address, collateral.address, 100).returns(true)
-        await collateral.connect(owner).depositTo(userB.address, product.address, 100)
-
-        await collateral.connect(productSigner).settleAccount(userB.address, -150)
-        await collateral.connect(productSigner).settleAccount(userB.address, -50)
-        await collateral.connect(productSigner).settleAccount(user.address, 150)
-        await collateral.connect(productSigner).settleAccount(user.address, 50)
-      })
-
-      it('reverts if depleted', async () => {
-        expect(await collateral['collateral(address,address)'](user.address, product.address)).to.equal(300)
-        expect(await collateral['collateral(address)'](product.address)).to.equal(200)
-        expect(await collateral.shortfall(product.address)).to.equal(100)
-
-        await expect(collateral.connect(user).withdrawTo(user.address, product.address, 300)).to.be.revertedWithPanic(
-          '0x11',
-        ) // underflow
-=======
     WITHDRAWAL_METHODS.forEach(({ method, fn }) => {
       describe(method, async () => {
         it('withdraws from the user account', async () => {
@@ -317,26 +184,30 @@
 
         it('reverts if paused', async () => {
           await controller.mock.paused.withArgs().returns(true)
-          await expect(fn(user.address, product.address, 80)).to.be.revertedWith('PausedError()')
+          await expect(fn(user.address, product.address, 80)).to.be.revertedWithCustomError(collateral, 'PausedError')
         })
 
         it('reverts if zero address', async () => {
-          await expect(fn(ethers.constants.AddressZero, product.address, 100)).to.be.revertedWith(
-            `CollateralZeroAddressError()`,
+          await expect(fn(ethers.constants.AddressZero, product.address, 100)).to.be.revertedWithCustomError(
+            collateral,
+            `CollateralZeroAddressError`,
           )
         })
 
         it('reverts if not product', async () => {
-          await expect(fn(user.address, notProduct.address, 100)).to.be.revertedWith(
-            `NotProductError("${notProduct.address}")`,
-          )
+          await expect(fn(user.address, notProduct.address, 100))
+            .to.be.revertedWithCustomError(collateral, `NotProductError`)
+            .withArgs(notProduct.address)
         })
 
         it('reverts if below limit', async () => {
           await controller.mock.minCollateral.withArgs().returns(50)
           await token.mock.transfer.withArgs(user.address, 80).returns(true)
 
-          await expect(fn(user.address, product.address, 80)).to.be.revertedWith('CollateralUnderLimitError()')
+          await expect(fn(user.address, product.address, 80)).to.be.revertedWithCustomError(
+            collateral,
+            'CollateralUnderLimitError',
+          )
         })
 
         it('reverts if liquidatable current', async () => {
@@ -344,8 +215,9 @@
           await product.mock.maintenanceNext.withArgs(user.address).returns(100)
 
           await token.mock.transfer.withArgs(user.address, 80).returns(true)
-          await expect(fn(user.address, product.address, 80)).to.be.revertedWith(
-            'CollateralInsufficientCollateralError()',
+          await expect(fn(user.address, product.address, 80)).to.be.revertedWithCustomError(
+            collateral,
+            'CollateralInsufficientCollateralError',
           )
         })
 
@@ -354,8 +226,9 @@
           await product.mock.maintenanceNext.withArgs(user.address).returns(50)
 
           await token.mock.transfer.withArgs(user.address, 80).returns(true)
-          await expect(fn(user.address, product.address, 80)).to.be.revertedWith(
-            'CollateralInsufficientCollateralError()',
+          await expect(fn(user.address, product.address, 80)).to.be.revertedWithCustomError(
+            collateral,
+            'CollateralInsufficientCollateralError',
           )
         })
 
@@ -392,7 +265,7 @@
             expect(await collateral['collateral(address)'](product.address)).to.equal(200)
             expect(await collateral.shortfall(product.address)).to.equal(50)
 
-            await expect(fn(user.address, product.address, 250)).to.be.revertedWith('0x11') // underflow
+            await expect(fn(user.address, product.address, 250)).to.be.revertedWithPanic('0x11') // underflow
           })
         })
 
@@ -412,7 +285,7 @@
             expect(await collateral['collateral(address)'](product.address)).to.equal(200)
             expect(await collateral.shortfall(product.address)).to.equal(100)
 
-            await expect(fn(user.address, product.address, 300)).to.be.revertedWith('0x11') // underflow
+            await expect(fn(user.address, product.address, 300)).to.be.revertedWithPanic('0x11') // underflow
           })
         })
       })
@@ -424,8 +297,9 @@
           collateral
             .connect(userB.address)
             .withdrawFrom(user.address, userB.address, product.address, utils.parseEther('100')),
-        ).to.be.revertedWith(`NotAccountOrMultiInvokerError("${user.address}", "${userB.address}")`)
->>>>>>> 192019ee
+        )
+          .to.be.revertedWithCustomError(collateral, 'NotAccountOrMultiInvokerError')
+          .withArgs(user.address, userB.address)
       })
     })
   })
