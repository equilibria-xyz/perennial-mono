--- conflicted
+++ resolved
@@ -46,16 +46,10 @@
   let incentivizer: Incentivizer
 
   beforeEach(async () => {
-<<<<<<< HEAD
-    ;[user, owner, treasury, productOwner, productTreasury, productOwnerB, productTreasuryB] = await ethers.getSigners()
+    ;[user, owner, treasury, productOwner, productTreasury, productOwnerB, productTreasuryB, multiInvokerMock] =
+      await ethers.getSigners()
     product = await deployMockContract(owner, Product__factory.abi)
     productB = await deployMockContract(owner, Product__factory.abi)
-=======
-    ;[user, owner, treasury, productOwner, productTreasury, productOwnerB, productTreasuryB, multiInvokerMock] =
-      await ethers.getSigners()
-    product = await waffle.deployMockContract(owner, Product__factory.abi)
-    productB = await waffle.deployMockContract(owner, Product__factory.abi)
->>>>>>> 192019ee
     productSigner = await impersonate.impersonateWithBalance(product.address, utils.parseEther('10'))
     productSignerB = await impersonate.impersonateWithBalance(productB.address, utils.parseEther('10'))
 
@@ -2331,31 +2325,31 @@
     })
 
     it('reverts if not called by multiinvoker or user', async () => {
-      await expect(incentivizer.connect(owner).claimFor(user.address, user.address, [2])).to.be.revertedWith(
-        `NotAccountOrMultiInvokerError("${user.address}", "${owner.address}")`,
-      )
+      await expect(incentivizer.connect(owner).claimFor(user.address, user.address, [2]))
+        .to.be.revertedWithCustomError(incentivizer, 'NotAccountOrMultiInvokerError')
+        .withArgs(user.address, owner.address)
     })
 
     it('reverts if not valid product', async () => {
       await controller.mock['isProduct(address)'].withArgs(user.address).returns(false)
-      await expect(incentivizer.connect(multiInvokerMock).claimFor(user.address, user.address, [2])).to.be.revertedWith(
-        `NotProductError("${user.address}")`,
-      )
+      await expect(incentivizer.connect(multiInvokerMock).claimFor(user.address, user.address, [2]))
+        .to.be.revertedWithCustomError(incentivizer, 'NotProductError')
+        .withArgs(user.address)
     })
 
     it('reverts if not valid program (single)', async () => {
       await product.mock.settleAccount.withArgs(user.address).returns()
 
-      await expect(
-        incentivizer.connect(multiInvokerMock).claimFor(user.address, product.address, [2]),
-      ).to.be.revertedWith(`IncentivizerInvalidProgramError("${product.address}", 2)`)
+      await expect(incentivizer.connect(multiInvokerMock).claimFor(user.address, product.address, [2]))
+        .to.be.revertedWithCustomError(incentivizer, 'IncentivizerInvalidProgramError')
+        .withArgs(product.address, 2)
     })
 
     it('reverts if paused', async () => {
       await controller.mock.paused.withArgs().returns(true)
       await expect(
         incentivizer.connect(multiInvokerMock).claimFor(user.address, product.address, [1]),
-      ).to.be.revertedWith(`PausedError()`)
+      ).to.be.revertedWithCustomError(incentivizer, `PausedError`)
     })
   })
 
