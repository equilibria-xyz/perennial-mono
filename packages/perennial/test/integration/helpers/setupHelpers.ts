--- conflicted
+++ resolved
@@ -102,7 +102,6 @@
   const controllerImpl = await new Controller__factory(owner).deploy()
   const incentivizerImpl = await new Incentivizer__factory(owner).deploy()
   const collateralImpl = await new Collateral__factory(owner).deploy(dsu.address)
-  const multiInvokerImpl = await new MultiInvoker__factory(owner).deploy(usdc.address, batcher.address)
 
   const controllerProxy = await new TransparentUpgradeableProxy__factory(owner).deploy(
     controllerImpl.address,
@@ -114,15 +113,6 @@
     proxyAdmin.address,
     [],
   )
-<<<<<<< HEAD
-  const multiInvokerProxy = await new TransparentUpgradeableProxy__factory(owner).deploy(
-    multiInvokerImpl.address,
-    proxyAdmin.address,
-    [],
-  )
-=======
-
->>>>>>> 192019ee
   const collateralProxy = await new TransparentUpgradeableProxy__factory(owner).deploy(
     collateralImpl.address,
     proxyAdmin.address,
@@ -135,13 +125,11 @@
 
   const productImpl = await new Product__factory(owner).deploy()
   const productBeacon = await new UpgradeableBeacon__factory(owner).deploy(productImpl.address)
-  const multiInvoker = await new MultiInvoker__factory(owner).attach(multiInvokerProxy.address)
 
   // Init
   await incentivizer.initialize(controller.address)
-  await controller.initialize(collateral.address, incentivizer.address, productBeacon.address, multiInvoker.address)
+  await controller.initialize(collateral.address, incentivizer.address, productBeacon.address)
   await collateral.initialize(controller.address)
-  await multiInvoker.initialize(controller.address)
 
   // Setup MultiInvoker
   const multiInvokerImpl = await new MultiInvoker__factory(owner).deploy(
