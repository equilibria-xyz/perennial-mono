--- conflicted
+++ resolved
@@ -319,8 +319,6 @@
         .withArgs(multiInvoker.address, user.address, 10000e6)
     })
 
-<<<<<<< HEAD
-=======
     it('Skips the reserve if batcher has enough USDC deposits', async () => {
       const { user, multiInvoker, batcher, usdc, usdcHolder } = instanceVars
 
@@ -340,7 +338,6 @@
         .withArgs(batcher.address, user.address, 10000e6)
     })
 
->>>>>>> 2f02a4c2
     context('0 address batcher', () => {
       beforeEach(async () => {
         const { usdc, reserve, controller, multiInvoker, owner, proxyAdmin } = instanceVars
